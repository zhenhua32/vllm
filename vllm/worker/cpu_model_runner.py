--- conflicted
+++ resolved
@@ -117,24 +117,8 @@
         self.device = self.runner.device
         self.multi_modal_input_mapper = self.runner.multi_modal_input_mapper
 
-<<<<<<< HEAD
-        self.kv_cache_dtype = kv_cache_dtype
-        self.sliding_window = model_config.get_sliding_window()
-        self.block_size = cache_config.block_size
-        # 注意力后端
-        self.attn_backend = get_attn_backend(
-            self.model_config.get_num_attention_heads(self.parallel_config),
-            self.model_config.get_head_size(),
-            self.model_config.get_num_kv_heads(self.parallel_config),
-            self.model_config.get_sliding_window(),
-            self.model_config.dtype,
-            self.kv_cache_dtype,
-            self.block_size,
-        )
-=======
     def add_seq_group(self, seq_group_metadata: SequenceGroupMetadata):
         self.seq_group_metadata_list.append(seq_group_metadata)
->>>>>>> f5845496
 
     def build(self) -> ModelInputForCPU:
         multi_modal_kwargs = None
@@ -237,21 +221,11 @@
             # Token position ids
             # NOTE(woosuk): Here we assume that the first token in the prompt
             # is always the first token in the sequence.
-<<<<<<< HEAD
-            input_positions.extend(list(range(computed_len, seq_len)))
-
-            # 多模态数据
-            mm_data = seq_group_metadata.multi_modal_data
-            if mm_data:
-                mm_kwargs = self.multi_modal_input_mapper(mm_data)
-                multi_modal_inputs_list.append(mm_kwargs)
-=======
             if mrope_positions:
                 for idx in range(3):
                     input_mrope_positions[idx].extend(mrope_positions[idx])
             else:
                 input_positions.extend(list(range(computed_len, seq_len)))
->>>>>>> f5845496
 
             # Compute the slot mapping.
             block_table = seq_group_metadata.block_tables[seq_id]
@@ -371,15 +345,11 @@
                     block_table = block_table[-sliding_window_blocks:]
                 block_tables.append(block_table)
 
-<<<<<<< HEAD
-        # 最大解码序列长度
-=======
         if any(input_mrope_positions):
             input_positions = None  # type: ignore
         else:
             input_mrope_positions = None  # type: ignore
 
->>>>>>> f5845496
         max_decode_seq_len = max(seq_lens)
 
         input_tokens = torch.tensor(input_tokens,
