--- conflicted
+++ resolved
@@ -1090,14 +1090,9 @@
 
 @dataclass
 class ExecuteModelRequest:
-<<<<<<< HEAD
-    """The model execution request."""
-    # The sequence group metadata list. 主要的数据都封装在这里
-=======
     """The model execution request, containing CPU metadata only. The LLM
     engine should create an instance of this class for each request batch."""
     # The sequence group metadata list.
->>>>>>> 24154f86
     seq_group_metadata_list: List[SequenceGroupMetadata]
     # Blocks to swap in. List of CPU -> GPU block number.
     blocks_to_swap_in: List[Tuple[int, int]] = field(default_factory=list)
