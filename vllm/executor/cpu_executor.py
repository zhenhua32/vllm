import os
from functools import partial
from typing import Any, Awaitable, List, Optional, Set, Tuple, Union

import torch

import vllm.envs as envs
from vllm.config import (CacheConfig, ModelConfig, ParallelConfig,
                         SchedulerConfig)
from vllm.executor.executor_base import ExecutorAsyncBase, ExecutorBase
from vllm.executor.multiproc_worker_utils import (ProcessWorkerWrapper,
                                                  ResultHandler, WorkerMonitor)
from vllm.logger import init_logger
from vllm.lora.request import LoRARequest
from vllm.model_executor.layers.sampler import SamplerOutput
from vllm.prompt_adapter.request import PromptAdapterRequest
from vllm.sequence import ExecuteModelRequest
from vllm.utils import (GiB_bytes, get_distributed_init_method, get_open_port,
                        get_vllm_instance_id, make_async)
from vllm.worker.worker_base import WorkerWrapperBase

logger = init_logger(__name__)


class CPUExecutor(ExecutorBase):

    uses_ray: bool = False

    def _init_executor(self) -> None:
        assert self.device_config.device_type == "cpu"
<<<<<<< HEAD
        # cpu 不支持 lora
=======
        # Reminder: Please update docs/source/serving/compatibility_matrix.rst
        # If the feature combo become valid
>>>>>>> f5845496
        assert self.lora_config is None, "cpu backend doesn't support LoRA"

        #
        # Environment variables for CPU executor
        #

        # Ensure that VLLM_INSTANCE_ID is set, to be inherited by workers
        os.environ["VLLM_INSTANCE_ID"] = get_vllm_instance_id()

        # Disable torch async compiling which won't work with daemonic processes
        os.environ["TORCHINDUCTOR_COMPILE_THREADS"] = "1"

        # Intel OpenMP setting
        ld_prealod_str = os.getenv("LD_PRELOAD", "")
        if "libiomp5.so" in ld_prealod_str:
            # The time(milliseconds) that a thread should wait after
            # completing the execution of a parallel region, before sleeping.
            os.environ['KMP_BLOCKTIME'] = "1"
            # Prevents the CPU to run into low performance state
            os.environ['KMP_TPAUSE'] = "0"
            # Provides fine granularity parallelism
            os.environ['KMP_FORKJOIN_BARRIER_PATTERN'] = "dist,dist"
            os.environ['KMP_PLAIN_BARRIER_PATTERN'] = "dist,dist"
            os.environ['KMP_REDUCTION_BARRIER_PATTERN'] = "dist,dist"

        # To hint IPEX uses shared memory based AllReduce
        os.environ["LOCAL_WORLD_SIZE"] = str(
            self.parallel_config.tensor_parallel_size)

        self.model_config = _verify_and_get_model_config(self.model_config)
        self.cache_config = _verify_and_get_cache_config(self.cache_config)
        self.scheduler_config = _verify_and_get_scheduler_config(
            self.scheduler_config)
        self.parallel_config = _verify_and_get_parallel_config(
            self.parallel_config)

        # Multiprocessing-based executor does not support multi-node setting.
        # Since it only works for single node, we can use the loopback address
        # 127.0.0.1 for communication.
        ip = "127.0.0.1"
        port = get_open_port()
        self.distributed_init_method = get_distributed_init_method(ip, port)

        is_async = isinstance(self, CPUExecutorAsync)

        world_size = self.parallel_config.tensor_parallel_size
        result_handler = ResultHandler()
        self.parallel_worker_tasks: Optional[Union[Any, Awaitable[Any]]] = None
        self.workers = []

        if is_async:
            self.workers = [
                ProcessWorkerWrapper(
                    result_handler,
                    partial(
                        self._create_worker,
                        rank=rank,
                        local_rank=rank,
                    )) for rank in range(0, world_size)
            ]
            self.driver_worker = self.workers[0]
            self.workers = self.workers[1:]
            self.driver_method_invoker = _async_driver_method_invoker
        else:
            self.driver_worker = self._create_worker()
            self.driver_method_invoker = _driver_method_invoker

            if world_size != 1:
                self.workers = [
                    ProcessWorkerWrapper(
                        result_handler,
                        partial(
                            self._create_worker,
                            rank=rank,
                            local_rank=rank,
                        )) for rank in range(1, world_size)
                ]

        self.worker_monitor = None
        if world_size != 1 or is_async:
            if is_async:
                async_worker_list = self.workers + [self.driver_worker]
            else:
                async_worker_list = self.workers
            self.worker_monitor = WorkerMonitor(async_worker_list,
                                                result_handler)
            result_handler.start()
            self.worker_monitor.start()

        self._run_workers("init_device")
        self._run_workers("load_model")

    def _create_worker(
        self,
        local_rank: int = 0,
        rank: int = 0,
    ):
        worker_module_name = "vllm.worker.cpu_worker"
        worker_class_name = "CPUWorker"

        wrapper = WorkerWrapperBase(
            worker_module_name=worker_module_name,
            worker_class_name=worker_class_name,
        )

        assert self.distributed_init_method is not None

        kwargs = dict(
            model_config=self.model_config,
            parallel_config=self.parallel_config,
            scheduler_config=self.scheduler_config,
            device_config=self.device_config,
            cache_config=self.cache_config,
            load_config=self.load_config,
            local_rank=local_rank,
            rank=rank,
            distributed_init_method=self.distributed_init_method,
            lora_config=self.lora_config,
            kv_cache_dtype=self.cache_config.cache_dtype,
            prompt_adapter_config=self.prompt_adapter_config,
            is_driver_worker=rank == 0,
        )
        wrapper.init_worker(**kwargs)

        return wrapper.worker

    def _run_workers(
        self,
        method: str,
        *args,
        async_run_remote_workers_only: bool = False,
        max_concurrent_workers: Optional[int] = None,
        **kwargs,
    ) -> Any:
        """Runs the given method on all workers.

        Args:
            async_run_remote_workers_only: If True the method will be run only
                in the remote workers, not the driver worker. It will also be
                run asynchronously and return a list of futures rather than
                blocking on the results.
        """

        if max_concurrent_workers:
            raise NotImplementedError(
                "max_concurrent_workers is not supported yet.")

        # Start the workers first.
        worker_outputs = [
            worker.execute_method(method, *args, **kwargs)
            for worker in self.workers
        ]

        if async_run_remote_workers_only:
            # Just return futures
            return worker_outputs

        driver_worker_output = self.driver_method_invoker(
            self.driver_worker, method, *args, **kwargs)

        # Get the results of the workers.
        return [driver_worker_output
                ] + [output.get() for output in worker_outputs]

    def determine_num_available_blocks(self) -> Tuple[int, int]:
        """Determine the number of available KV blocks by invoking the
        underlying worker.
        """
        return self.driver_method_invoker(self.driver_worker,
                                          "determine_num_available_blocks")

    def initialize_cache(self, num_gpu_blocks: int,
                         num_cpu_blocks: int) -> None:
        """Initialize the KV cache by invoking the underlying worker.
        """
        # NOTE: We log here to avoid multiple logs when number of workers is
        # greater than one. We could log in the engine, but not all executors
        # have GPUs.
        # NOTE: `cpu block` for CPU backend is located on CPU memory but is
        # referred as `gpu block`. Because we want to reuse the existing block
        # management procedure.
        logger.info("# CPU blocks: %d", num_gpu_blocks)

        self._run_workers("initialize_cache",
                          num_gpu_blocks=num_gpu_blocks,
                          num_cpu_blocks=num_cpu_blocks)

    def execute_model(
            self,
            execute_model_req: ExecuteModelRequest) -> List[SamplerOutput]:
        if (self.parallel_config.tensor_parallel_size > 1
                and self.parallel_worker_tasks is None):
            self.parallel_worker_tasks = self._run_workers(
                "start_worker_execution_loop",
                async_run_remote_workers_only=True,
            )
        output = self.driver_method_invoker(self.driver_worker,
                                            "execute_model", execute_model_req)
        return output

    def stop_remote_worker_execution_loop(self) -> None:
        if self.parallel_worker_tasks is None:
            return
        """
        Passing None will cause the driver to stop the model execution
        loop running in each of the remote workers.
        """
        self.driver_method_invoker(self.driver_worker, "execute_model", None)
        parallel_worker_tasks = self.parallel_worker_tasks
        self.parallel_worker_tasks = None
        # Ensure that workers exit model loop cleanly
        # (this will raise otherwise)
        self._wait_for_tasks_completion(parallel_worker_tasks)

    def add_lora(self, lora_request: LoRARequest) -> bool:
        return all(self._run_workers("add_lora", lora_request))

    def remove_lora(self, lora_id: int) -> bool:
        return all(self._run_workers("remove_lora", lora_id))

    def pin_lora(self, lora_id: int) -> bool:
        assert lora_id > 0, "lora_id must be greater than 0."
        return all(self._run_workers(
            "pin_lora",
            lora_id=lora_id,
        ))

    def list_loras(self) -> Set[int]:
        return self.driver_method_invoker(self.driver_worker, "list_loras")

    def add_prompt_adapter(
            self, prompt_adapter_request: PromptAdapterRequest) -> bool:
        return all(
            self._run_workers(
                "add_prompt_adapter",
                prompt_adapter_request,
            ))

    def remove_prompt_adapter(self, prompt_adapter_id: int) -> bool:
        return all(
            self._run_workers(
                "remove_prompt_adapter",
                prompt_adapter_id,
            ))

    def list_prompt_adapters(self) -> Set[int]:
        return self.driver_method_invoker(self.driver_worker,
                                          "list_prompt_adapters")

    def pin_prompt_adapter(self, prompt_adapter_id: int) -> bool:
        return all(self._run_workers(
            "pin_prompt_adapter",
            prompt_adapter_id,
        ))

    def check_health(self) -> None:
        """Raises an error if engine is unhealthy."""
        if self.worker_monitor is not None and not self.worker_monitor.is_alive(
        ):
            raise RuntimeError("Worker processes are not running")

    def shutdown(self):
        if (worker_monitor := getattr(self, "worker_monitor",
                                      None)) is not None:
            worker_monitor.close()

    def _wait_for_tasks_completion(self, parallel_worker_tasks: Any) -> None:
        """Wait for futures returned from _run_workers() with
        async_run_remote_workers_only to complete."""
        for result in parallel_worker_tasks:
            result.get()

    def start_profile(self) -> None:
        self.driver_method_invoker(self.driver_worker, "start_profile")

    def stop_profile(self) -> None:
        self.driver_method_invoker(self.driver_worker, "stop_profile")


class CPUExecutorAsync(CPUExecutor, ExecutorAsyncBase):

    async def execute_model_async(
            self,
            execute_model_req: ExecuteModelRequest) -> List[SamplerOutput]:
        output = await make_async(self.execute_model
                                  )(execute_model_req=execute_model_req, )
        return output

    async def check_health_async(self) -> None:
        self.check_health()


def _verify_and_get_model_config(config: ModelConfig) -> ModelConfig:
    if config.dtype == torch.float16:
        # 没想到 cpu 不支持 float16, 反而支持 bfloat16
        logger.warning("float16 is not supported on CPU, casting to bfloat16.")
        config.dtype = torch.bfloat16
    # Reminder: Please update docs/source/serving/compatibility_matrix.rst
    # If the feature combo become valid
    if not config.enforce_eager:
        logger.warning(
            "CUDA graph is not supported on CPU, fallback to the eager "
            "mode.")
        # 只支持动态图
        config.enforce_eager = True
    return config


def _verify_and_get_scheduler_config(
        config: SchedulerConfig) -> SchedulerConfig:
    # Reminder: Please update docs/source/serving/compatibility_matrix.rst
    # If the feature combo become valid
    if config.chunked_prefill_enabled:
        logger.warning("Chunked prefill is not supported on CPU, disable it.")
        config.chunked_prefill_enabled = False

    return config


def _verify_and_get_cache_config(config: CacheConfig) -> CacheConfig:
    # Reminder: Please update docs/source/serving/compatibility_matrix.rst
    # If the feature combo become valid
    if config.enable_prefix_caching:
        logger.warning("Prefix caching is not supported on CPU, disable it.")
        config.enable_prefix_caching = False

    kv_cache_space = envs.VLLM_CPU_KVCACHE_SPACE

    if kv_cache_space >= 0:
        if kv_cache_space == 0:
<<<<<<< HEAD
            # 默认 4GB 缓存空间
            config.cpu_kvcache_space_bytes = 4 * _GB  # type: ignore
            logger.warning("Environment variable VLLM_CPU_KVCACHE_SPACE (GB) "
                           "for CPU backend is not set, using 4 by default.")
        else:
            # 单位是 GB
            config.cpu_kvcache_space_bytes = kv_cache_space * _GB  # type: ignore
=======
            config.cpu_kvcache_space_bytes = 4 * GiB_bytes  # type: ignore
            logger.warning("Environment variable VLLM_CPU_KVCACHE_SPACE (GB) "
                           "for CPU backend is not set, using 4 by default.")
        else:
            config.cpu_kvcache_space_bytes = kv_cache_space * GiB_bytes  # type: ignore
>>>>>>> f5845496
    else:
        raise RuntimeError(
            "Invalid environment variable VLLM_CPU_KVCACHE_SPACE"
            f" {kv_cache_space}, expect a positive integer value.")

    return config


def _verify_and_get_parallel_config(config: ParallelConfig) -> ParallelConfig:
    if (config.distributed_executor_backend is not None
            and config.distributed_executor_backend != "mp"):
        logger.warning(
            "%s is not supported on CPU, fallback to mp distributed executor "
            "backend.", config.distributed_executor_backend)
        config.distributed_executor_backend = "mp"
    return config


def _driver_method_invoker(driver, method: str, *args, **kwargs):
    return getattr(driver, method)(*args, **kwargs)


def _async_driver_method_invoker(driver, method: str, *args, **kwargs):
    return driver.execute_method(method, *args, **kwargs).get()<|MERGE_RESOLUTION|>--- conflicted
+++ resolved
@@ -28,12 +28,8 @@
 
     def _init_executor(self) -> None:
         assert self.device_config.device_type == "cpu"
-<<<<<<< HEAD
-        # cpu 不支持 lora
-=======
         # Reminder: Please update docs/source/serving/compatibility_matrix.rst
         # If the feature combo become valid
->>>>>>> f5845496
         assert self.lora_config is None, "cpu backend doesn't support LoRA"
 
         #
@@ -364,21 +360,11 @@
 
     if kv_cache_space >= 0:
         if kv_cache_space == 0:
-<<<<<<< HEAD
-            # 默认 4GB 缓存空间
-            config.cpu_kvcache_space_bytes = 4 * _GB  # type: ignore
-            logger.warning("Environment variable VLLM_CPU_KVCACHE_SPACE (GB) "
-                           "for CPU backend is not set, using 4 by default.")
-        else:
-            # 单位是 GB
-            config.cpu_kvcache_space_bytes = kv_cache_space * _GB  # type: ignore
-=======
             config.cpu_kvcache_space_bytes = 4 * GiB_bytes  # type: ignore
             logger.warning("Environment variable VLLM_CPU_KVCACHE_SPACE (GB) "
                            "for CPU backend is not set, using 4 by default.")
         else:
             config.cpu_kvcache_space_bytes = kv_cache_space * GiB_bytes  # type: ignore
->>>>>>> f5845496
     else:
         raise RuntimeError(
             "Invalid environment variable VLLM_CPU_KVCACHE_SPACE"
