import argparse
import dataclasses
import json
from dataclasses import dataclass
from typing import (TYPE_CHECKING, Any, Dict, List, Literal, Mapping, Optional,
                    Tuple, Type, Union, cast, get_args)

import torch

import vllm.envs as envs
from vllm.config import (CacheConfig, ConfigFormat, DecodingConfig,
                         DeviceConfig, EngineConfig, LoadConfig, LoadFormat,
                         LoRAConfig, ModelConfig, ObservabilityConfig,
                         ParallelConfig, PromptAdapterConfig, SchedulerConfig,
                         SpeculativeConfig, TaskOption, TokenizerPoolConfig)
from vllm.executor.executor_base import ExecutorBase
from vllm.logger import init_logger
from vllm.model_executor.layers.quantization import QUANTIZATION_METHODS
from vllm.transformers_utils.config import (
    maybe_register_config_serialize_by_value)
from vllm.transformers_utils.utils import check_gguf_file
from vllm.utils import FlexibleArgumentParser

if TYPE_CHECKING:
    from vllm.transformers_utils.tokenizer_group import BaseTokenizerGroup

logger = init_logger(__name__)

ALLOWED_DETAILED_TRACE_MODULES = ["model", "worker", "all"]

DEVICE_OPTIONS = [
    "auto",
    "cuda",
    "neuron",
    "cpu",
    "openvino",
    "tpu",
    "xpu",
]


def nullable_str(val: str):
    # 是否是 None
    if not val or val == "None":
        return None
    return val


def nullable_kvs(val: str) -> Optional[Mapping[str, int]]:
    """Parses a string containing comma separate key [str] to value [int]
    pairs into a dictionary.

    Args:
        val: String value to be parsed.

    Returns:
        Dictionary with parsed values.
    """
    if len(val) == 0:
        return None

    out_dict: Dict[str, int] = {}
    for item in val.split(","):
        kv_parts = [part.lower().strip() for part in item.split("=")]
        if len(kv_parts) != 2:
            raise argparse.ArgumentTypeError(
                "Each item should be in the form KEY=VALUE")
        key, value = kv_parts

        try:
            parsed_value = int(value)
        except ValueError as exc:
            msg = f"Failed to parse value of item {key}={value}"
            raise argparse.ArgumentTypeError(msg) from exc

        if key in out_dict and out_dict[key] != parsed_value:
            raise argparse.ArgumentTypeError(
                f"Conflicting values specified for key: {key}")
        out_dict[key] = parsed_value

    return out_dict


@dataclass
class EngineArgs:
    """Arguments for vLLM engine."""
    model: str = 'facebook/opt-125m'
    served_model_name: Optional[Union[str, List[str]]] = None
    tokenizer: Optional[str] = None
    task: TaskOption = "auto"
    skip_tokenizer_init: bool = False
    tokenizer_mode: str = 'auto'
    chat_template_text_format: str = 'string'
    trust_remote_code: bool = False
    download_dir: Optional[str] = None
    load_format: str = 'auto'
    config_format: ConfigFormat = ConfigFormat.AUTO
    dtype: str = 'auto'
    kv_cache_dtype: str = 'auto'
    quantization_param_path: Optional[str] = None
    seed: int = 0
    max_model_len: Optional[int] = None
    worker_use_ray: bool = False
    # Note: Specifying a custom executor backend by passing a class
    # is intended for expert use only. The API may change without
    # notice.
    distributed_executor_backend: Optional[Union[str,
                                                 Type[ExecutorBase]]] = None
    pipeline_parallel_size: int = 1
    tensor_parallel_size: int = 1
    max_parallel_loading_workers: Optional[int] = None
    block_size: int = 16
    enable_prefix_caching: bool = False
    disable_sliding_window: bool = False
    use_v2_block_manager: bool = True
    swap_space: float = 4  # GiB
    cpu_offload_gb: float = 0  # GiB
    gpu_memory_utilization: float = 0.90
    max_num_batched_tokens: Optional[int] = None
    max_num_seqs: int = 256
    max_logprobs: int = 20  # Default value for OpenAI Chat Completions API
    disable_log_stats: bool = False
    revision: Optional[str] = None
    code_revision: Optional[str] = None
    rope_scaling: Optional[dict] = None
    rope_theta: Optional[float] = None
    tokenizer_revision: Optional[str] = None
    quantization: Optional[str] = None
    enforce_eager: Optional[bool] = None
    max_context_len_to_capture: Optional[int] = None
    max_seq_len_to_capture: int = 8192
    disable_custom_all_reduce: bool = False
    tokenizer_pool_size: int = 0
    # Note: Specifying a tokenizer pool by passing a class
    # is intended for expert use only. The API may change without
    # notice.
    tokenizer_pool_type: Union[str, Type["BaseTokenizerGroup"]] = "ray"
    tokenizer_pool_extra_config: Optional[dict] = None
    limit_mm_per_prompt: Optional[Mapping[str, int]] = None
    enable_lora: bool = False
    max_loras: int = 1
    max_lora_rank: int = 16
    enable_prompt_adapter: bool = False
    max_prompt_adapters: int = 1
    max_prompt_adapter_token: int = 0
    fully_sharded_loras: bool = False
    lora_extra_vocab_size: int = 256
    long_lora_scaling_factors: Optional[Tuple[float]] = None
    lora_dtype: Optional[Union[str, torch.dtype]] = 'auto'
    max_cpu_loras: Optional[int] = None
    device: str = 'auto'
    num_scheduler_steps: int = 1
    multi_step_stream_outputs: bool = True
    ray_workers_use_nsight: bool = False
    num_gpu_blocks_override: Optional[int] = None
    num_lookahead_slots: int = 0
    model_loader_extra_config: Optional[dict] = None
    ignore_patterns: Optional[Union[str, List[str]]] = None
    preemption_mode: Optional[str] = None

    scheduler_delay_factor: float = 0.0
    enable_chunked_prefill: Optional[bool] = None

    guided_decoding_backend: str = 'outlines'
    # Speculative decoding configuration.
    speculative_model: Optional[str] = None
    speculative_model_quantization: Optional[str] = None
    speculative_draft_tensor_parallel_size: Optional[int] = None
    num_speculative_tokens: Optional[int] = None
    speculative_disable_mqa_scorer: Optional[bool] = False
    speculative_max_model_len: Optional[int] = None
    speculative_disable_by_batch_size: Optional[int] = None
    ngram_prompt_lookup_max: Optional[int] = None
    ngram_prompt_lookup_min: Optional[int] = None
    spec_decoding_acceptance_method: str = 'rejection_sampler'
    typical_acceptance_sampler_posterior_threshold: Optional[float] = None
    typical_acceptance_sampler_posterior_alpha: Optional[float] = None
    qlora_adapter_name_or_path: Optional[str] = None
    disable_logprobs_during_spec_decoding: Optional[bool] = None

    otlp_traces_endpoint: Optional[str] = None
    collect_detailed_traces: Optional[str] = None
    disable_async_output_proc: bool = False
    override_neuron_config: Optional[Dict[str, Any]] = None
    mm_processor_kwargs: Optional[Dict[str, Any]] = None
    scheduling_policy: Literal["fcfs", "priority"] = "fcfs"

    def __post_init__(self):
        if not self.tokenizer:
            self.tokenizer = self.model

        # Setup plugins
        from vllm.plugins import load_general_plugins
        load_general_plugins()

    @staticmethod
    def add_cli_args(parser: FlexibleArgumentParser) -> FlexibleArgumentParser:
        """Shared CLI arguments for vLLM engine."""

        # Model arguments
        parser.add_argument(
            '--model',
            type=str,
            default=EngineArgs.model,
            help='Name or path of the huggingface model to use.')
        parser.add_argument(
            '--task',
            default=EngineArgs.task,
            choices=get_args(TaskOption),
            help='The task to use the model for. Each vLLM instance only '
            'supports one task, even if the same model can be used for '
            'multiple tasks. When the model only supports one task, "auto" '
            'can be used to select it; otherwise, you must specify explicitly '
            'which task to use.')
        parser.add_argument(
            '--tokenizer',
            type=nullable_str,
            default=EngineArgs.tokenizer,
            help='Name or path of the huggingface tokenizer to use. '
            'If unspecified, model name or path will be used.')
        parser.add_argument(
            '--skip-tokenizer-init',
            action='store_true',
            help='Skip initialization of tokenizer and detokenizer')
        parser.add_argument(
            '--revision',
            type=nullable_str,
            default=None,
            help='The specific model version to use. It can be a branch '
            'name, a tag name, or a commit id. If unspecified, will use '
            'the default version.')
        parser.add_argument(
            '--code-revision',
            type=nullable_str,
            default=None,
            help='The specific revision to use for the model code on '
            'Hugging Face Hub. It can be a branch name, a tag name, or a '
            'commit id. If unspecified, will use the default version.')
        parser.add_argument(
            '--tokenizer-revision',
            type=nullable_str,
            default=None,
            help='Revision of the huggingface tokenizer to use. '
            'It can be a branch name, a tag name, or a commit id. '
            'If unspecified, will use the default version.')
        parser.add_argument(
            '--tokenizer-mode',
            type=str,
            default=EngineArgs.tokenizer_mode,
            choices=['auto', 'slow', 'mistral'],
            help='The tokenizer mode.\n\n* "auto" will use the '
            'fast tokenizer if available.\n* "slow" will '
            'always use the slow tokenizer. \n* '
            '"mistral" will always use the `mistral_common` tokenizer.')
        parser.add_argument(
            '--chat-template-text-format',
            type=str,
            default=EngineArgs.chat_template_text_format,
            choices=['string', 'openai'],
            help='The format to render text content within a chat template. '
            '"string" will keep the content field as a string whereas '
            '"openai" will parse content in the current OpenAI format.')
        parser.add_argument('--trust-remote-code',
                            action='store_true',
                            help='Trust remote code from huggingface.')
        parser.add_argument('--download-dir',
                            type=nullable_str,
                            default=EngineArgs.download_dir,
                            help='Directory to download and load the weights, '
                            'default to the default cache dir of '
                            'huggingface.')
        parser.add_argument(
            '--load-format',
            type=str,
            default=EngineArgs.load_format,
            choices=[f.value for f in LoadFormat],
            help='The format of the model weights to load.\n\n'
            '* "auto" will try to load the weights in the safetensors format '
            'and fall back to the pytorch bin format if safetensors format '
            'is not available.\n'
            '* "pt" will load the weights in the pytorch bin format.\n'
            '* "safetensors" will load the weights in the safetensors format.\n'
            '* "npcache" will load the weights in pytorch format and store '
            'a numpy cache to speed up the loading.\n'
            '* "dummy" will initialize the weights with random values, '
            'which is mainly for profiling.\n'
            '* "tensorizer" will load the weights using tensorizer from '
            'CoreWeave. See the Tensorize vLLM Model script in the Examples '
            'section for more information.\n'
            '* "bitsandbytes" will load the weights using bitsandbytes '
            'quantization.\n')
        parser.add_argument(
            '--config-format',
            default=EngineArgs.config_format,
            choices=[f.value for f in ConfigFormat],
            help='The format of the model config to load.\n\n'
            '* "auto" will try to load the config in hf format '
            'if available else it will try to load in mistral format ')
        parser.add_argument(
            '--dtype',
            type=str,
            default=EngineArgs.dtype,
            choices=[
                'auto', 'half', 'float16', 'bfloat16', 'float', 'float32'
            ],
            help='Data type for model weights and activations.\n\n'
            '* "auto" will use FP16 precision for FP32 and FP16 models, and '
            'BF16 precision for BF16 models.\n'
            '* "half" for FP16. Recommended for AWQ quantization.\n'
            '* "float16" is the same as "half".\n'
            '* "bfloat16" for a balance between precision and range.\n'
            '* "float" is shorthand for FP32 precision.\n'
            '* "float32" for FP32 precision.')
        parser.add_argument(
            '--kv-cache-dtype',
            type=str,
            choices=['auto', 'fp8', 'fp8_e5m2', 'fp8_e4m3'],
            default=EngineArgs.kv_cache_dtype,
            help='Data type for kv cache storage. If "auto", will use model '
            'data type. CUDA 11.8+ supports fp8 (=fp8_e4m3) and fp8_e5m2. '
            'ROCm (AMD GPU) supports fp8 (=fp8_e4m3)')
        parser.add_argument(
            '--quantization-param-path',
            type=nullable_str,
            default=None,
            help='Path to the JSON file containing the KV cache '
            'scaling factors. This should generally be supplied, when '
            'KV cache dtype is FP8. Otherwise, KV cache scaling factors '
            'default to 1.0, which may cause accuracy issues. '
            'FP8_E5M2 (without scaling) is only supported on cuda version'
            'greater than 11.8. On ROCm (AMD GPU), FP8_E4M3 is instead '
            'supported for common inference criteria.')
        parser.add_argument('--max-model-len',
                            type=int,
                            default=EngineArgs.max_model_len,
                            help='Model context length. If unspecified, will '
                            'be automatically derived from the model config.')
        parser.add_argument(
            '--guided-decoding-backend',
            type=str,
            default='outlines',
            choices=['outlines', 'lm-format-enforcer'],
            help='Which engine will be used for guided decoding'
            ' (JSON schema / regex etc) by default. Currently support '
            'https://github.com/outlines-dev/outlines and '
            'https://github.com/noamgat/lm-format-enforcer.'
            ' Can be overridden per request via guided_decoding_backend'
            ' parameter.')
        # Parallel arguments
        parser.add_argument(
            '--distributed-executor-backend',
            choices=['ray', 'mp'],
            default=EngineArgs.distributed_executor_backend,
            help='Backend to use for distributed serving. When more than 1 GPU '
            'is used, will be automatically set to "ray" if installed '
            'or "mp" (multiprocessing) otherwise.')
        parser.add_argument(
            '--worker-use-ray',
            action='store_true',
            help='Deprecated, use --distributed-executor-backend=ray.')
        parser.add_argument('--pipeline-parallel-size',
                            '-pp',
                            type=int,
                            default=EngineArgs.pipeline_parallel_size,
                            help='Number of pipeline stages.')
        parser.add_argument('--tensor-parallel-size',
                            '-tp',
                            type=int,
                            default=EngineArgs.tensor_parallel_size,
                            help='Number of tensor parallel replicas.')
        parser.add_argument(
            '--max-parallel-loading-workers',
            type=int,
            default=EngineArgs.max_parallel_loading_workers,
            help='Load model sequentially in multiple batches, '
            'to avoid RAM OOM when using tensor '
            'parallel and large models.')
        parser.add_argument(
            '--ray-workers-use-nsight',
            action='store_true',
            help='If specified, use nsight to profile Ray workers.')
        # KV cache arguments
        parser.add_argument('--block-size',
                            type=int,
                            default=EngineArgs.block_size,
                            choices=[8, 16, 32],
                            help='Token block size for contiguous chunks of '
                            'tokens. This is ignored on neuron devices and '
                            'set to max-model-len')

        parser.add_argument('--enable-prefix-caching',
                            action='store_true',
                            help='Enables automatic prefix caching.')
        parser.add_argument('--disable-sliding-window',
                            action='store_true',
                            help='Disables sliding window, '
                            'capping to sliding window size')
        parser.add_argument('--use-v2-block-manager',
                            action='store_true',
                            help='[DEPRECATED] block manager v1 has been '
                            'removed and SelfAttnBlockSpaceManager (i.e. '
                            'block manager v2) is now the default. '
                            'Setting this flag to True or False'
                            ' has no effect on vLLM behavior.')
        parser.add_argument(
            '--num-lookahead-slots',
            type=int,
            default=EngineArgs.num_lookahead_slots,
            help='Experimental scheduling config necessary for '
            'speculative decoding. This will be replaced by '
            'speculative config in the future; it is present '
            'to enable correctness tests until then.')

        parser.add_argument('--seed',
                            type=int,
                            default=EngineArgs.seed,
                            help='Random seed for operations.')
        parser.add_argument('--swap-space',
                            type=float,
                            default=EngineArgs.swap_space,
                            help='CPU swap space size (GiB) per GPU.')
        parser.add_argument(
            '--cpu-offload-gb',
            type=float,
            default=0,
            help='The space in GiB to offload to CPU, per GPU. '
            'Default is 0, which means no offloading. Intuitively, '
            'this argument can be seen as a virtual way to increase '
            'the GPU memory size. For example, if you have one 24 GB '
            'GPU and set this to 10, virtually you can think of it as '
            'a 34 GB GPU. Then you can load a 13B model with BF16 weight,'
            'which requires at least 26GB GPU memory. Note that this '
            'requires fast CPU-GPU interconnect, as part of the model is'
            'loaded from CPU memory to GPU memory on the fly in each '
            'model forward pass.')
        parser.add_argument(
            '--gpu-memory-utilization',
            type=float,
            default=EngineArgs.gpu_memory_utilization,
            help='The fraction of GPU memory to be used for the model '
            'executor, which can range from 0 to 1. For example, a value of '
            '0.5 would imply 50%% GPU memory utilization. If unspecified, '
            'will use the default value of 0.9. This is a global gpu memory '
            'utilization limit, for example if 50%% of the gpu memory is '
            'already used before vLLM starts and --gpu-memory-utilization is '
            'set to 0.9, then only 40%% of the gpu memory will be allocated '
            'to the model executor.')
        parser.add_argument(
            '--num-gpu-blocks-override',
            type=int,
            default=None,
            help='If specified, ignore GPU profiling result and use this number'
            'of GPU blocks. Used for testing preemption.')
        parser.add_argument('--max-num-batched-tokens',
                            type=int,
                            default=EngineArgs.max_num_batched_tokens,
                            help='Maximum number of batched tokens per '
                            'iteration.')
        parser.add_argument('--max-num-seqs',
                            type=int,
                            default=EngineArgs.max_num_seqs,
                            help='Maximum number of sequences per iteration.')
        parser.add_argument(
            '--max-logprobs',
            type=int,
            default=EngineArgs.max_logprobs,
            help=('Max number of log probs to return logprobs is specified in'
                  ' SamplingParams.'))
        parser.add_argument('--disable-log-stats',
                            action='store_true',
                            help='Disable logging statistics.')
        # Quantization settings.
        parser.add_argument('--quantization',
                            '-q',
                            type=nullable_str,
                            choices=[*QUANTIZATION_METHODS, None],
                            default=EngineArgs.quantization,
                            help='Method used to quantize the weights. If '
                            'None, we first check the `quantization_config` '
                            'attribute in the model config file. If that is '
                            'None, we assume the model weights are not '
                            'quantized and use `dtype` to determine the data '
                            'type of the weights.')
        parser.add_argument(
            '--rope-scaling',
            default=None,
            type=json.loads,
            help='RoPE scaling configuration in JSON format. '
            'For example, {"rope_type":"dynamic","factor":2.0}')
        parser.add_argument('--rope-theta',
                            default=None,
                            type=float,
                            help='RoPE theta. Use with `rope_scaling`. In '
                            'some cases, changing the RoPE theta improves the '
                            'performance of the scaled model.')
        parser.add_argument('--enforce-eager',
                            action='store_true',
                            help='Always use eager-mode PyTorch. If False, '
                            'will use eager mode and CUDA graph in hybrid '
                            'for maximal performance and flexibility.')
        parser.add_argument('--max-context-len-to-capture',
                            type=int,
                            default=EngineArgs.max_context_len_to_capture,
                            help='Maximum context length covered by CUDA '
                            'graphs. When a sequence has context length '
                            'larger than this, we fall back to eager mode. '
                            '(DEPRECATED. Use --max-seq-len-to-capture instead'
                            ')')
        parser.add_argument('--max-seq-len-to-capture',
                            type=int,
                            default=EngineArgs.max_seq_len_to_capture,
                            help='Maximum sequence length covered by CUDA '
                            'graphs. When a sequence has context length '
                            'larger than this, we fall back to eager mode. '
                            'Additionally for encoder-decoder models, if the '
                            'sequence length of the encoder input is larger '
                            'than this, we fall back to the eager mode.')
        parser.add_argument('--disable-custom-all-reduce',
                            action='store_true',
                            default=EngineArgs.disable_custom_all_reduce,
                            help='See ParallelConfig.')
        parser.add_argument('--tokenizer-pool-size',
                            type=int,
                            default=EngineArgs.tokenizer_pool_size,
                            help='Size of tokenizer pool to use for '
                            'asynchronous tokenization. If 0, will '
                            'use synchronous tokenization.')
        parser.add_argument('--tokenizer-pool-type',
                            type=str,
                            default=EngineArgs.tokenizer_pool_type,
                            help='Type of tokenizer pool to use for '
                            'asynchronous tokenization. Ignored '
                            'if tokenizer_pool_size is 0.')
        parser.add_argument('--tokenizer-pool-extra-config',
                            type=nullable_str,
                            default=EngineArgs.tokenizer_pool_extra_config,
                            help='Extra config for tokenizer pool. '
                            'This should be a JSON string that will be '
                            'parsed into a dictionary. Ignored if '
                            'tokenizer_pool_size is 0.')

        # Multimodal related configs
        parser.add_argument(
            '--limit-mm-per-prompt',
            type=nullable_kvs,
            default=EngineArgs.limit_mm_per_prompt,
            # The default value is given in
            # MultiModalRegistry.init_mm_limits_per_prompt
            help=('For each multimodal plugin, limit how many '
                  'input instances to allow for each prompt. '
                  'Expects a comma-separated list of items, '
                  'e.g.: `image=16,video=2` allows a maximum of 16 '
                  'images and 2 videos per prompt. Defaults to 1 for '
                  'each modality.'))
        parser.add_argument(
            '--mm-processor-kwargs',
            default=None,
            type=json.loads,
            help=('Overrides for the multimodal input mapping/processing,'
                  'e.g., image processor. For example: {"num_crops": 4}.'))

        # LoRA related configs
        parser.add_argument('--enable-lora',
                            action='store_true',
                            help='If True, enable handling of LoRA adapters.')
        parser.add_argument('--max-loras',
                            type=int,
                            default=EngineArgs.max_loras,
                            help='Max number of LoRAs in a single batch.')
        parser.add_argument('--max-lora-rank',
                            type=int,
                            default=EngineArgs.max_lora_rank,
                            help='Max LoRA rank.')
        parser.add_argument(
            '--lora-extra-vocab-size',
            type=int,
            default=EngineArgs.lora_extra_vocab_size,
            help=('Maximum size of extra vocabulary that can be '
                  'present in a LoRA adapter (added to the base '
                  'model vocabulary).'))
        parser.add_argument(
            '--lora-dtype',
            type=str,
            default=EngineArgs.lora_dtype,
            choices=['auto', 'float16', 'bfloat16', 'float32'],
            help=('Data type for LoRA. If auto, will default to '
                  'base model dtype.'))
        parser.add_argument(
            '--long-lora-scaling-factors',
            type=nullable_str,
            default=EngineArgs.long_lora_scaling_factors,
            help=('Specify multiple scaling factors (which can '
                  'be different from base model scaling factor '
                  '- see eg. Long LoRA) to allow for multiple '
                  'LoRA adapters trained with those scaling '
                  'factors to be used at the same time. If not '
                  'specified, only adapters trained with the '
                  'base model scaling factor are allowed.'))
        parser.add_argument(
            '--max-cpu-loras',
            type=int,
            default=EngineArgs.max_cpu_loras,
            help=('Maximum number of LoRAs to store in CPU memory. '
                  'Must be >= than max_num_seqs. '
                  'Defaults to max_num_seqs.'))
        parser.add_argument(
            '--fully-sharded-loras',
            action='store_true',
            help=('By default, only half of the LoRA computation is '
                  'sharded with tensor parallelism. '
                  'Enabling this will use the fully sharded layers. '
                  'At high sequence length, max rank or '
                  'tensor parallel size, this is likely faster.'))
        parser.add_argument('--enable-prompt-adapter',
                            action='store_true',
                            help='If True, enable handling of PromptAdapters.')
        parser.add_argument('--max-prompt-adapters',
                            type=int,
                            default=EngineArgs.max_prompt_adapters,
                            help='Max number of PromptAdapters in a batch.')
        parser.add_argument('--max-prompt-adapter-token',
                            type=int,
                            default=EngineArgs.max_prompt_adapter_token,
                            help='Max number of PromptAdapters tokens')
        parser.add_argument("--device",
                            type=str,
                            default=EngineArgs.device,
                            choices=DEVICE_OPTIONS,
                            help='Device type for vLLM execution.')
        parser.add_argument('--num-scheduler-steps',
                            type=int,
                            default=1,
                            help=('Maximum number of forward steps per '
                                  'scheduler call.'))

        parser.add_argument(
            '--multi-step-stream-outputs',
            action=StoreBoolean,
            default=EngineArgs.multi_step_stream_outputs,
            nargs="?",
            const="True",
            help='If False, then multi-step will stream outputs at the end '
            'of all steps')
        parser.add_argument(
            '--scheduler-delay-factor',
            type=float,
            default=EngineArgs.scheduler_delay_factor,
            help='Apply a delay (of delay factor multiplied by previous '
            'prompt latency) before scheduling next prompt.')
        parser.add_argument(
            '--enable-chunked-prefill',
            action=StoreBoolean,
            default=EngineArgs.enable_chunked_prefill,
            nargs="?",
            const="True",
            help='If set, the prefill requests can be chunked based on the '
            'max_num_batched_tokens.')

        parser.add_argument(
            '--speculative-model',
            type=nullable_str,
            default=EngineArgs.speculative_model,
            help=
            'The name of the draft model to be used in speculative decoding.')
        # Quantization settings for speculative model.
        parser.add_argument(
            '--speculative-model-quantization',
            type=nullable_str,
            choices=[*QUANTIZATION_METHODS, None],
            default=EngineArgs.speculative_model_quantization,
            help='Method used to quantize the weights of speculative model. '
            'If None, we first check the `quantization_config` '
            'attribute in the model config file. If that is '
            'None, we assume the model weights are not '
            'quantized and use `dtype` to determine the data '
            'type of the weights.')
        parser.add_argument(
            '--num-speculative-tokens',
            type=int,
            default=EngineArgs.num_speculative_tokens,
            help='The number of speculative tokens to sample from '
            'the draft model in speculative decoding.')
        parser.add_argument(
            '--speculative-disable-mqa-scorer',
            action='store_true',
            help=
            'If set to True, the MQA scorer will be disabled in speculative '
            ' and fall back to batch expansion')
        parser.add_argument(
            '--speculative-draft-tensor-parallel-size',
            '-spec-draft-tp',
            type=int,
            default=EngineArgs.speculative_draft_tensor_parallel_size,
            help='Number of tensor parallel replicas for '
            'the draft model in speculative decoding.')

        parser.add_argument(
            '--speculative-max-model-len',
            type=int,
            default=EngineArgs.speculative_max_model_len,
            help='The maximum sequence length supported by the '
            'draft model. Sequences over this length will skip '
            'speculation.')

        parser.add_argument(
            '--speculative-disable-by-batch-size',
            type=int,
            default=EngineArgs.speculative_disable_by_batch_size,
            help='Disable speculative decoding for new incoming requests '
            'if the number of enqueue requests is larger than this value.')

        parser.add_argument(
            '--ngram-prompt-lookup-max',
            type=int,
            default=EngineArgs.ngram_prompt_lookup_max,
            help='Max size of window for ngram prompt lookup in speculative '
            'decoding.')

        parser.add_argument(
            '--ngram-prompt-lookup-min',
            type=int,
            default=EngineArgs.ngram_prompt_lookup_min,
            help='Min size of window for ngram prompt lookup in speculative '
            'decoding.')

        parser.add_argument(
            '--spec-decoding-acceptance-method',
            type=str,
            default=EngineArgs.spec_decoding_acceptance_method,
            choices=['rejection_sampler', 'typical_acceptance_sampler'],
            help='Specify the acceptance method to use during draft token '
            'verification in speculative decoding. Two types of acceptance '
            'routines are supported: '
            '1) RejectionSampler which does not allow changing the '
            'acceptance rate of draft tokens, '
            '2) TypicalAcceptanceSampler which is configurable, allowing for '
            'a higher acceptance rate at the cost of lower quality, '
            'and vice versa.')

        parser.add_argument(
            '--typical-acceptance-sampler-posterior-threshold',
            type=float,
            default=EngineArgs.typical_acceptance_sampler_posterior_threshold,
            help='Set the lower bound threshold for the posterior '
            'probability of a token to be accepted. This threshold is '
            'used by the TypicalAcceptanceSampler to make sampling decisions '
            'during speculative decoding. Defaults to 0.09')

        parser.add_argument(
            '--typical-acceptance-sampler-posterior-alpha',
            type=float,
            default=EngineArgs.typical_acceptance_sampler_posterior_alpha,
            help='A scaling factor for the entropy-based threshold for token '
            'acceptance in the TypicalAcceptanceSampler. Typically defaults '
            'to sqrt of --typical-acceptance-sampler-posterior-threshold '
            'i.e. 0.3')

        parser.add_argument(
            '--disable-logprobs-during-spec-decoding',
            action=StoreBoolean,
            default=EngineArgs.disable_logprobs_during_spec_decoding,
            nargs="?",
            const="True",
            help='If set to True, token log probabilities are not returned '
            'during speculative decoding. If set to False, log probabilities '
            'are returned according to the settings in SamplingParams. If '
            'not specified, it defaults to True. Disabling log probabilities '
            'during speculative decoding reduces latency by skipping logprob '
            'calculation in proposal sampling, target sampling, and after '
            'accepted tokens are determined.')

        parser.add_argument('--model-loader-extra-config',
                            type=nullable_str,
                            default=EngineArgs.model_loader_extra_config,
                            help='Extra config for model loader. '
                            'This will be passed to the model loader '
                            'corresponding to the chosen load_format. '
                            'This should be a JSON string that will be '
                            'parsed into a dictionary.')
        parser.add_argument(
            '--ignore-patterns',
            action="append",
            type=str,
            default=[],
            help="The pattern(s) to ignore when loading the model."
            "Default to 'original/**/*' to avoid repeated loading of llama's "
            "checkpoints.")
        parser.add_argument(
            '--preemption-mode',
            type=str,
            default=None,
            help='If \'recompute\', the engine performs preemption by '
            'recomputing; If \'swap\', the engine performs preemption by '
            'block swapping.')

        parser.add_argument(
            "--served-model-name",
            nargs="+",
            type=str,
            default=None,
            help="The model name(s) used in the API. If multiple "
            "names are provided, the server will respond to any "
            "of the provided names. The model name in the model "
            "field of a response will be the first name in this "
            "list. If not specified, the model name will be the "
            "same as the `--model` argument. Noted that this name(s)"
            "will also be used in `model_name` tag content of "
            "prometheus metrics, if multiple names provided, metrics"
            "tag will take the first one.")
        parser.add_argument('--qlora-adapter-name-or-path',
                            type=str,
                            default=None,
                            help='Name or path of the QLoRA adapter.')

        parser.add_argument(
            '--otlp-traces-endpoint',
            type=str,
            default=None,
            help='Target URL to which OpenTelemetry traces will be sent.')
        parser.add_argument(
            '--collect-detailed-traces',
            type=str,
            default=None,
            help="Valid choices are " +
            ",".join(ALLOWED_DETAILED_TRACE_MODULES) +
            ". It makes sense to set this only if --otlp-traces-endpoint is"
            " set. If set, it will collect detailed traces for the specified "
            "modules. This involves use of possibly costly and or blocking "
            "operations and hence might have a performance impact.")

        parser.add_argument(
            '--disable-async-output-proc',
            action='store_true',
            default=EngineArgs.disable_async_output_proc,
            help="Disable async output processing. This may result in "
            "lower performance.")
        parser.add_argument(
            '--override-neuron-config',
            type=json.loads,
            default=None,
            help="Override or set neuron device configuration. "
            "e.g. {\"cast_logits_dtype\": \"bloat16\"}.'")

        parser.add_argument(
            '--scheduling-policy',
            choices=['fcfs', 'priority'],
            default="fcfs",
            help='The scheduling policy to use. "fcfs" (first come first served'
            ', i.e. requests are handled in order of arrival; default) '
            'or "priority" (requests are handled based on given '
            'priority (lower value means earlier handling) and time of '
            'arrival deciding any ties).')

        return parser

    @classmethod
    def from_cli_args(cls, args: argparse.Namespace):
        # Get the list of attributes of this dataclass.
        attrs = [attr.name for attr in dataclasses.fields(cls)]
        # Set the attributes from the parsed arguments.
        engine_args = cls(**{attr: getattr(args, attr) for attr in attrs})
        return engine_args

<<<<<<< HEAD
    def create_engine_config(self, ) -> EngineConfig:
        """
        参数是真的多
        """
=======
    def create_model_config(self) -> ModelConfig:
        return ModelConfig(
            model=self.model,
            task=self.task,
            # We know this is not None because we set it in __post_init__
            tokenizer=cast(str, self.tokenizer),
            tokenizer_mode=self.tokenizer_mode,
            chat_template_text_format=self.chat_template_text_format,
            trust_remote_code=self.trust_remote_code,
            dtype=self.dtype,
            seed=self.seed,
            revision=self.revision,
            code_revision=self.code_revision,
            rope_scaling=self.rope_scaling,
            rope_theta=self.rope_theta,
            tokenizer_revision=self.tokenizer_revision,
            max_model_len=self.max_model_len,
            quantization=self.quantization,
            quantization_param_path=self.quantization_param_path,
            enforce_eager=self.enforce_eager,
            max_context_len_to_capture=self.max_context_len_to_capture,
            max_seq_len_to_capture=self.max_seq_len_to_capture,
            max_logprobs=self.max_logprobs,
            disable_sliding_window=self.disable_sliding_window,
            skip_tokenizer_init=self.skip_tokenizer_init,
            served_model_name=self.served_model_name,
            limit_mm_per_prompt=self.limit_mm_per_prompt,
            use_async_output_proc=not self.disable_async_output_proc,
            override_neuron_config=self.override_neuron_config,
            config_format=self.config_format,
            mm_processor_kwargs=self.mm_processor_kwargs,
        )

    def create_load_config(self) -> LoadConfig:
        return LoadConfig(
            load_format=self.load_format,
            download_dir=self.download_dir,
            model_loader_extra_config=self.model_loader_extra_config,
            ignore_patterns=self.ignore_patterns,
        )

    def create_engine_config(self) -> EngineConfig:
>>>>>>> f5845496
        # gguf file needs a specific model loader and doesn't use hf_repo
        if check_gguf_file(self.model):
            self.quantization = self.load_format = "gguf"

        # bitsandbytes quantization needs a specific model loader
        # so we make sure the quant method and the load format are consistent
        if (self.quantization == "bitsandbytes" or
           self.qlora_adapter_name_or_path is not None) and \
           self.load_format != "bitsandbytes":
            raise ValueError(
                "BitsAndBytes quantization and QLoRA adapter only support "
                f"'bitsandbytes' load format, but got {self.load_format}")

        if (self.load_format == "bitsandbytes" or
            self.qlora_adapter_name_or_path is not None) and \
            self.quantization != "bitsandbytes":
            raise ValueError(
                "BitsAndBytes load format and QLoRA adapter only support "
                f"'bitsandbytes' quantization, but got {self.quantization}")

        assert self.cpu_offload_gb >= 0, (
            "CPU offload space must be non-negative"
            f", but got {self.cpu_offload_gb}")

<<<<<<< HEAD
        multimodal_config = MultiModalConfig()

        # 设备信息
        device_config = DeviceConfig(device=self.device)
        # 模型配置
        model_config = ModelConfig(
            model=self.model,
            tokenizer=self.tokenizer,
            tokenizer_mode=self.tokenizer_mode,
            trust_remote_code=self.trust_remote_code,
            dtype=self.dtype,
            seed=self.seed,
            revision=self.revision,
            code_revision=self.code_revision,
            rope_scaling=self.rope_scaling,
            rope_theta=self.rope_theta,
            tokenizer_revision=self.tokenizer_revision,
            max_model_len=self.max_model_len,
            quantization=self.quantization,
            quantization_param_path=self.quantization_param_path,
            enforce_eager=self.enforce_eager,
            max_context_len_to_capture=self.max_context_len_to_capture,
            max_seq_len_to_capture=self.max_seq_len_to_capture,
            max_logprobs=self.max_logprobs,
            disable_sliding_window=self.disable_sliding_window,
            skip_tokenizer_init=self.skip_tokenizer_init,
            served_model_name=self.served_model_name,
            multimodal_config=multimodal_config)
=======
        device_config = DeviceConfig(device=self.device)
        model_config = self.create_model_config()

        if model_config.is_multimodal_model:
            if self.enable_prefix_caching:
                logger.warning(
                    "--enable-prefix-caching is currently not "
                    "supported for multimodal models and has been disabled.")
            self.enable_prefix_caching = False

        maybe_register_config_serialize_by_value(self.trust_remote_code)

>>>>>>> f5845496
        cache_config = CacheConfig(
            # neuron needs block_size = max_model_len
            block_size=self.block_size if self.device != "neuron" else
            (self.max_model_len if self.max_model_len is not None else 0),
            gpu_memory_utilization=self.gpu_memory_utilization,
            swap_space=self.swap_space,
            cache_dtype=self.kv_cache_dtype,
            is_attention_free=model_config.is_attention_free,
            num_gpu_blocks_override=self.num_gpu_blocks_override,
            sliding_window=model_config.get_sliding_window(),
            enable_prefix_caching=self.enable_prefix_caching,
            cpu_offload_gb=self.cpu_offload_gb,
        )
        parallel_config = ParallelConfig(
            pipeline_parallel_size=self.pipeline_parallel_size,
            tensor_parallel_size=self.tensor_parallel_size,
            worker_use_ray=self.worker_use_ray,
            max_parallel_loading_workers=self.max_parallel_loading_workers,
            disable_custom_all_reduce=self.disable_custom_all_reduce,
            tokenizer_pool_config=TokenizerPoolConfig.create_config(
                self.tokenizer_pool_size,
                self.tokenizer_pool_type,
                self.tokenizer_pool_extra_config,
            ),
            ray_workers_use_nsight=self.ray_workers_use_nsight,
            distributed_executor_backend=self.distributed_executor_backend)

        max_model_len = model_config.max_model_len
        use_long_context = max_model_len > 32768
        if self.enable_chunked_prefill is None:
            # If not explicitly set, enable chunked prefill by default for
            # long context (> 32K) models. This is to avoid OOM errors in the
            # initial memory profiling phase.

            # Chunked prefill is currently disabled for multimodal models by
            # default.
            if use_long_context and not model_config.is_multimodal_model:
                is_gpu = device_config.device_type == "cuda"
                use_sliding_window = (model_config.get_sliding_window()
                                      is not None)
                use_spec_decode = self.speculative_model is not None
                if (is_gpu and not use_sliding_window and not use_spec_decode
                        and not self.enable_lora
                        and not self.enable_prompt_adapter):
                    self.enable_chunked_prefill = True
                    logger.warning(
                        "Chunked prefill is enabled by default for models with "
                        "max_model_len > 32K. Currently, chunked prefill might "
                        "not work with some features or models. If you "
                        "encounter any issues, please disable chunked prefill "
                        "by setting --enable-chunked-prefill=False.")
            if self.enable_chunked_prefill is None:
                self.enable_chunked_prefill = False

        if not self.enable_chunked_prefill and use_long_context:
            logger.warning(
                "The model has a long context length (%s). This may cause OOM "
                "errors during the initial memory profiling phase, or result "
                "in low performance due to small KV cache space. Consider "
                "setting --max-model-len to a smaller value.", max_model_len)

        speculative_config = SpeculativeConfig.maybe_create_spec_config(
            target_model_config=model_config,
            target_parallel_config=parallel_config,
            target_dtype=self.dtype,
            speculative_model=self.speculative_model,
            speculative_model_quantization = \
                self.speculative_model_quantization,
            speculative_draft_tensor_parallel_size = \
                self.speculative_draft_tensor_parallel_size,
            num_speculative_tokens=self.num_speculative_tokens,
            speculative_disable_mqa_scorer=self.speculative_disable_mqa_scorer,
            speculative_disable_by_batch_size=self.
            speculative_disable_by_batch_size,
            speculative_max_model_len=self.speculative_max_model_len,
            enable_chunked_prefill=self.enable_chunked_prefill,
            disable_log_stats=self.disable_log_stats,
            ngram_prompt_lookup_max=self.ngram_prompt_lookup_max,
            ngram_prompt_lookup_min=self.ngram_prompt_lookup_min,
            draft_token_acceptance_method=\
                self.spec_decoding_acceptance_method,
            typical_acceptance_sampler_posterior_threshold=self.
            typical_acceptance_sampler_posterior_threshold,
            typical_acceptance_sampler_posterior_alpha=self.
            typical_acceptance_sampler_posterior_alpha,
            disable_logprobs=self.disable_logprobs_during_spec_decoding,
        )

<<<<<<< HEAD
        # 调度器配置
=======
        # Reminder: Please update docs/source/serving/compatibility_matrix.rst
        # If the feature combo become valid
        if self.num_scheduler_steps > 1:
            if speculative_config is not None:
                raise ValueError("Speculative decoding is not supported with "
                                 "multi-step (--num-scheduler-steps > 1)")
            if self.enable_chunked_prefill and self.pipeline_parallel_size > 1:
                raise ValueError("Multi-Step Chunked-Prefill is not supported "
                                 "for pipeline-parallel-size > 1")

        # make sure num_lookahead_slots is set the higher value depending on
        # if we are using speculative decoding or multi-step
        num_lookahead_slots = max(self.num_lookahead_slots,
                                  self.num_scheduler_steps - 1)
        num_lookahead_slots = num_lookahead_slots \
            if speculative_config is None \
            else speculative_config.num_lookahead_slots

        if not self.use_v2_block_manager:
            logger.warning(
                "[DEPRECATED] Block manager v1 has been removed, "
                "and setting --use-v2-block-manager to True or False has "
                "no effect on vLLM behavior. Please remove "
                "--use-v2-block-manager in your engine argument. "
                "If your use case is not supported by "
                "SelfAttnBlockSpaceManager (i.e. block manager v2),"
                " please file an issue with detailed information.")

>>>>>>> f5845496
        scheduler_config = SchedulerConfig(
            task=model_config.task,
            max_num_batched_tokens=self.max_num_batched_tokens,
            max_num_seqs=self.max_num_seqs,
            max_model_len=model_config.max_model_len,
            num_lookahead_slots=num_lookahead_slots,
            delay_factor=self.scheduler_delay_factor,
            enable_chunked_prefill=self.enable_chunked_prefill,
            is_multimodal_model=model_config.is_multimodal_model,
            preemption_mode=self.preemption_mode,
            num_scheduler_steps=self.num_scheduler_steps,
            multi_step_stream_outputs=self.multi_step_stream_outputs,
            send_delta_data=(envs.VLLM_USE_RAY_SPMD_WORKER
                             and parallel_config.use_ray),
            policy=self.scheduling_policy,
        )
        # LoRA配置
        lora_config = LoRAConfig(
            max_lora_rank=self.max_lora_rank,
            max_loras=self.max_loras,
            fully_sharded_loras=self.fully_sharded_loras,
            lora_extra_vocab_size=self.lora_extra_vocab_size,
            long_lora_scaling_factors=self.long_lora_scaling_factors,
            lora_dtype=self.lora_dtype,
            max_cpu_loras=self.max_cpu_loras if self.max_cpu_loras
            and self.max_cpu_loras > 0 else None) if self.enable_lora else None

        if self.qlora_adapter_name_or_path is not None and \
            self.qlora_adapter_name_or_path != "":
            if self.model_loader_extra_config is None:
                self.model_loader_extra_config = {}
            self.model_loader_extra_config[
                "qlora_adapter_name_or_path"] = self.qlora_adapter_name_or_path

<<<<<<< HEAD
        # 加载配置
        load_config = LoadConfig(
            load_format=self.load_format,
            download_dir=self.download_dir,
            model_loader_extra_config=self.model_loader_extra_config,
            ignore_patterns=self.ignore_patterns,
        )
=======
        load_config = self.create_load_config()
>>>>>>> f5845496

        prompt_adapter_config = PromptAdapterConfig(
            max_prompt_adapters=self.max_prompt_adapters,
            max_prompt_adapter_token=self.max_prompt_adapter_token) \
                                        if self.enable_prompt_adapter else None

        # 解码配置
        decoding_config = DecodingConfig(
            guided_decoding_backend=self.guided_decoding_backend)

        detailed_trace_modules = []
        if self.collect_detailed_traces is not None:
            detailed_trace_modules = self.collect_detailed_traces.split(",")
        for m in detailed_trace_modules:
            if m not in ALLOWED_DETAILED_TRACE_MODULES:
                raise ValueError(
                    f"Invalid module {m} in collect_detailed_traces. "
                    f"Valid modules are {ALLOWED_DETAILED_TRACE_MODULES}")
        observability_config = ObservabilityConfig(
            otlp_traces_endpoint=self.otlp_traces_endpoint,
            collect_model_forward_time="model" in detailed_trace_modules
            or "all" in detailed_trace_modules,
            collect_model_execute_time="worker" in detailed_trace_modules
            or "all" in detailed_trace_modules,
        )

<<<<<<< HEAD
        if (model_config.get_sliding_window() is not None
                and scheduler_config.chunked_prefill_enabled
                and not scheduler_config.use_v2_block_manager):
            raise ValueError(
                "Chunked prefill is not supported with sliding window. "
                "Set --disable-sliding-window to disable sliding window.")

        # 配置汇总
=======
>>>>>>> f5845496
        return EngineConfig(
            model_config=model_config,
            cache_config=cache_config,
            parallel_config=parallel_config,
            scheduler_config=scheduler_config,
            device_config=device_config,
            lora_config=lora_config,
            speculative_config=speculative_config,
            load_config=load_config,
            decoding_config=decoding_config,
            observability_config=observability_config,
            prompt_adapter_config=prompt_adapter_config,
        )


@dataclass
class AsyncEngineArgs(EngineArgs):
    """Arguments for asynchronous vLLM engine."""
    disable_log_requests: bool = False

    @staticmethod
    def add_cli_args(parser: FlexibleArgumentParser,
                     async_args_only: bool = False) -> FlexibleArgumentParser:
        if not async_args_only:
            parser = EngineArgs.add_cli_args(parser)
<<<<<<< HEAD
        # 添加一些异步特有的参数
        parser.add_argument('--engine-use-ray',
                            action='store_true',
                            help='Use Ray to start the LLM engine in a '
                            'separate process as the server process.')
=======
>>>>>>> f5845496
        parser.add_argument('--disable-log-requests',
                            action='store_true',
                            help='Disable logging requests.')
        return parser


class StoreBoolean(argparse.Action):

    def __call__(self, parser, namespace, values, option_string=None):
        if values.lower() == "true":
            setattr(namespace, self.dest, True)
        elif values.lower() == "false":
            setattr(namespace, self.dest, False)
        else:
            raise ValueError(f"Invalid boolean value: {values}. "
                             "Expected 'true' or 'false'.")


# These functions are used by sphinx to build the documentation
def _engine_args_parser():
    return EngineArgs.add_cli_args(FlexibleArgumentParser())


def _async_engine_args_parser():
    return AsyncEngineArgs.add_cli_args(FlexibleArgumentParser(),
                                        async_args_only=True)<|MERGE_RESOLUTION|>--- conflicted
+++ resolved
@@ -861,12 +861,6 @@
         engine_args = cls(**{attr: getattr(args, attr) for attr in attrs})
         return engine_args
 
-<<<<<<< HEAD
-    def create_engine_config(self, ) -> EngineConfig:
-        """
-        参数是真的多
-        """
-=======
     def create_model_config(self) -> ModelConfig:
         return ModelConfig(
             model=self.model,
@@ -909,7 +903,6 @@
         )
 
     def create_engine_config(self) -> EngineConfig:
->>>>>>> f5845496
         # gguf file needs a specific model loader and doesn't use hf_repo
         if check_gguf_file(self.model):
             self.quantization = self.load_format = "gguf"
@@ -934,36 +927,6 @@
             "CPU offload space must be non-negative"
             f", but got {self.cpu_offload_gb}")
 
-<<<<<<< HEAD
-        multimodal_config = MultiModalConfig()
-
-        # 设备信息
-        device_config = DeviceConfig(device=self.device)
-        # 模型配置
-        model_config = ModelConfig(
-            model=self.model,
-            tokenizer=self.tokenizer,
-            tokenizer_mode=self.tokenizer_mode,
-            trust_remote_code=self.trust_remote_code,
-            dtype=self.dtype,
-            seed=self.seed,
-            revision=self.revision,
-            code_revision=self.code_revision,
-            rope_scaling=self.rope_scaling,
-            rope_theta=self.rope_theta,
-            tokenizer_revision=self.tokenizer_revision,
-            max_model_len=self.max_model_len,
-            quantization=self.quantization,
-            quantization_param_path=self.quantization_param_path,
-            enforce_eager=self.enforce_eager,
-            max_context_len_to_capture=self.max_context_len_to_capture,
-            max_seq_len_to_capture=self.max_seq_len_to_capture,
-            max_logprobs=self.max_logprobs,
-            disable_sliding_window=self.disable_sliding_window,
-            skip_tokenizer_init=self.skip_tokenizer_init,
-            served_model_name=self.served_model_name,
-            multimodal_config=multimodal_config)
-=======
         device_config = DeviceConfig(device=self.device)
         model_config = self.create_model_config()
 
@@ -976,7 +939,6 @@
 
         maybe_register_config_serialize_by_value(self.trust_remote_code)
 
->>>>>>> f5845496
         cache_config = CacheConfig(
             # neuron needs block_size = max_model_len
             block_size=self.block_size if self.device != "neuron" else
@@ -1065,9 +1027,6 @@
             disable_logprobs=self.disable_logprobs_during_spec_decoding,
         )
 
-<<<<<<< HEAD
-        # 调度器配置
-=======
         # Reminder: Please update docs/source/serving/compatibility_matrix.rst
         # If the feature combo become valid
         if self.num_scheduler_steps > 1:
@@ -1096,7 +1055,6 @@
                 "SelfAttnBlockSpaceManager (i.e. block manager v2),"
                 " please file an issue with detailed information.")
 
->>>>>>> f5845496
         scheduler_config = SchedulerConfig(
             task=model_config.task,
             max_num_batched_tokens=self.max_num_batched_tokens,
@@ -1131,17 +1089,7 @@
             self.model_loader_extra_config[
                 "qlora_adapter_name_or_path"] = self.qlora_adapter_name_or_path
 
-<<<<<<< HEAD
-        # 加载配置
-        load_config = LoadConfig(
-            load_format=self.load_format,
-            download_dir=self.download_dir,
-            model_loader_extra_config=self.model_loader_extra_config,
-            ignore_patterns=self.ignore_patterns,
-        )
-=======
         load_config = self.create_load_config()
->>>>>>> f5845496
 
         prompt_adapter_config = PromptAdapterConfig(
             max_prompt_adapters=self.max_prompt_adapters,
@@ -1168,17 +1116,6 @@
             or "all" in detailed_trace_modules,
         )
 
-<<<<<<< HEAD
-        if (model_config.get_sliding_window() is not None
-                and scheduler_config.chunked_prefill_enabled
-                and not scheduler_config.use_v2_block_manager):
-            raise ValueError(
-                "Chunked prefill is not supported with sliding window. "
-                "Set --disable-sliding-window to disable sliding window.")
-
-        # 配置汇总
-=======
->>>>>>> f5845496
         return EngineConfig(
             model_config=model_config,
             cache_config=cache_config,
@@ -1204,14 +1141,6 @@
                      async_args_only: bool = False) -> FlexibleArgumentParser:
         if not async_args_only:
             parser = EngineArgs.add_cli_args(parser)
-<<<<<<< HEAD
-        # 添加一些异步特有的参数
-        parser.add_argument('--engine-use-ray',
-                            action='store_true',
-                            help='Use Ray to start the LLM engine in a '
-                            'separate process as the server process.')
-=======
->>>>>>> f5845496
         parser.add_argument('--disable-log-requests',
                             action='store_true',
                             help='Disable logging requests.')
