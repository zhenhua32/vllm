import time
from contextlib import contextmanager
from typing import (TYPE_CHECKING, Any, ClassVar, Dict, Iterable, List,
                    Mapping, Optional)
from typing import Sequence as GenericSequence
from typing import Set, Tuple, Type, TypeVar, Union

from typing_extensions import assert_never

import vllm.envs as envs
from vllm.config import (CacheConfig, DecodingConfig, DeviceConfig,
                         EngineConfig, LoadConfig, LoRAConfig, ModelConfig,
                         MultiModalConfig, ObservabilityConfig, ParallelConfig,
                         PromptAdapterConfig, SchedulerConfig,
                         SpeculativeConfig)
from vllm.core.scheduler import (ScheduledSequenceGroup, Scheduler,
                                 SchedulerOutputs)
from vllm.engine.arg_utils import EngineArgs
from vllm.engine.metrics import (LoggingStatLogger, PrometheusStatLogger,
                                 StatLoggerBase, Stats)
from vllm.engine.output_processor.interfaces import (
    SequenceGroupOutputProcessor)
from vllm.engine.output_processor.stop_checker import StopChecker
from vllm.engine.output_processor.util import create_output_by_sequence_group
from vllm.executor.executor_base import ExecutorBase
from vllm.executor.ray_utils import initialize_ray_cluster
from vllm.inputs import (INPUT_REGISTRY, EncoderDecoderLLMInputs, LLMInputs,
                         PromptInputs, SingletonPromptInputs)
from vllm.inputs.parse import is_explicit_encoder_decoder_prompt
from vllm.logger import init_logger
from vllm.lora.request import LoRARequest
from vllm.multimodal import MultiModalDataDict
from vllm.outputs import (EmbeddingRequestOutput, RequestOutput,
                          RequestOutputFactory)
from vllm.pooling_params import PoolingParams
from vllm.prompt_adapter.request import PromptAdapterRequest
from vllm.sampling_params import SamplingParams
from vllm.sequence import (EmbeddingSequenceGroupOutput, ExecuteModelRequest,
                           PoolerOutput, SamplerOutput, Sequence,
                           SequenceGroup, SequenceGroupMetadata,
                           SequenceStatus)
from vllm.tracing import (SpanAttributes, SpanKind, extract_trace_context,
                          init_tracer)
from vllm.transformers_utils.config import try_get_generation_config
from vllm.transformers_utils.detokenizer import Detokenizer
from vllm.transformers_utils.tokenizer_group import (
    AnyTokenizer, BaseTokenizerGroup, init_tokenizer_from_configs)
from vllm.usage.usage_lib import (UsageContext, is_usage_stats_enabled,
                                  usage_message)
from vllm.utils import Counter
from vllm.version import __version__ as VLLM_VERSION

logger = init_logger(__name__)
_LOCAL_LOGGING_INTERVAL_SEC = 5


def _load_generation_config_dict(model_config: ModelConfig) -> Dict[str, Any]:
    config = try_get_generation_config(
        model_config.model,
        trust_remote_code=model_config.trust_remote_code,
        revision=model_config.revision,
    )

    if config is None:
        return {}

    return config.to_diff_dict()


_O = TypeVar("_O", RequestOutput, EmbeddingRequestOutput)

PromptComponents = Tuple[Optional[str], List[int],
                         Optional[MultiModalDataDict]]
DecoderPromptComponents = Tuple[Optional[str], Optional[List[int]],
                                Optional[MultiModalDataDict]]


class LLMEngine:
    """An LLM engine that receives requests and generates texts.

    This is the main class for the vLLM engine. It receives requests
    from clients and generates texts from the LLM. It includes a tokenizer, a
    language model (possibly distributed across multiple GPUs), and GPU memory
    space allocated for intermediate states (aka KV cache). This class utilizes
    iteration-level scheduling and efficient memory management to maximize the
    serving throughput.

    The :class:`~vllm.LLM` class wraps this class for offline batched inference
    and the :class:`AsyncLLMEngine` class wraps this class for online serving.

    The config arguments are derived from :class:`~vllm.EngineArgs`. (See
    :ref:`engine_args`)

    Args:
        model_config: The configuration related to the LLM model.
        cache_config: The configuration related to the KV cache memory
            management.
        parallel_config: The configuration related to distributed execution.
        scheduler_config: The configuration related to the request scheduler.
        device_config: The configuration related to the device.
        lora_config (Optional): The configuration related to serving multi-LoRA.
        multimodal_config (Optional): The configuration related to multimodal 
            models.
        speculative_config (Optional): The configuration related to speculative
            decoding.
        executor_class: The model executor class for managing distributed
            execution.
        prompt_adapter_config (Optional): The configuration related to serving 
            prompt adapters.
        log_stats: Whether to log statistics.
        usage_context: Specified entry point, used for usage info collection.
    """

    DO_VALIDATE_OUTPUT: ClassVar[bool] = False
    """A flag to toggle whether to validate the type of request output."""

    @classmethod
    @contextmanager
    def enable_output_validation(cls):
        cls.DO_VALIDATE_OUTPUT = True

        yield

        cls.DO_VALIDATE_OUTPUT = False

    @classmethod
    def validate_output(
        cls,
        output: object,
        output_type: Type[_O],
    ) -> _O:
        # 验证输出类型
        do_validate = cls.DO_VALIDATE_OUTPUT

        # 参数类型检查
        if ((TYPE_CHECKING or do_validate)
                and not isinstance(output, output_type)):
            raise TypeError(f"Expected output of type {output_type}, "
                            f"but found type {type(output)}")

        return output

    @classmethod
    def validate_outputs(
        cls,
        outputs: GenericSequence[object],
        output_type: Type[_O],
    ) -> List[_O]:
        do_validate = cls.DO_VALIDATE_OUTPUT

        outputs_: List[_O]
        if TYPE_CHECKING or do_validate:
            outputs_ = []
            # 一个个验证过去, 但没通过验证的直接就抛出异常了
            for output in outputs:
                if not isinstance(output, output_type):
                    raise TypeError(f"Expected output of type {output_type}, "
                                    f"but found type {type(output)}")

                outputs_.append(output)
        else:
            outputs_ = outputs

        return outputs_

    tokenizer: Optional[BaseTokenizerGroup]

    def __init__(
        self,
        model_config: ModelConfig,
        cache_config: CacheConfig,
        parallel_config: ParallelConfig,
        scheduler_config: SchedulerConfig,
        device_config: DeviceConfig,
        load_config: LoadConfig,
        lora_config: Optional[LoRAConfig],
        multimodal_config: Optional[MultiModalConfig],
        speculative_config: Optional[SpeculativeConfig],
        decoding_config: Optional[DecodingConfig],
        observability_config: Optional[ObservabilityConfig],
        prompt_adapter_config: Optional[PromptAdapterConfig],
        executor_class: Type[ExecutorBase],
        log_stats: bool,
        usage_context: UsageContext = UsageContext.ENGINE_CONTEXT,
        stat_loggers: Optional[Dict[str, StatLoggerBase]] = None,
    ) -> None:
        logger.info(
            "Initializing an LLM engine (v%s) with config: "
            "model=%r, speculative_config=%r, tokenizer=%r, "
            "skip_tokenizer_init=%s, tokenizer_mode=%s, revision=%s, "
            "rope_scaling=%r, rope_theta=%r, tokenizer_revision=%s, "
            "trust_remote_code=%s, dtype=%s, max_seq_len=%d, "
            "download_dir=%r, load_format=%s, tensor_parallel_size=%d, "
            "pipeline_parallel_size=%d, "
            "disable_custom_all_reduce=%s, quantization=%s, "
            "enforce_eager=%s, kv_cache_dtype=%s, "
            "quantization_param_path=%s, device_config=%s, "
            "decoding_config=%r, observability_config=%r, "
            "seed=%d, served_model_name=%s, use_v2_block_manager=%s, "
            "enable_prefix_caching=%s)",
            VLLM_VERSION,
            model_config.model,
            speculative_config,
            model_config.tokenizer,
            model_config.skip_tokenizer_init,
            model_config.tokenizer_mode,
            model_config.revision,
            model_config.rope_scaling,
            model_config.rope_theta,
            model_config.tokenizer_revision,
            model_config.trust_remote_code,
            model_config.dtype,
            model_config.max_model_len,
            load_config.download_dir,
            load_config.load_format,
            parallel_config.tensor_parallel_size,
            parallel_config.pipeline_parallel_size,
            parallel_config.disable_custom_all_reduce,
            model_config.quantization,
            model_config.enforce_eager,
            cache_config.cache_dtype,
            model_config.quantization_param_path,
            device_config.device,
            decoding_config,
            observability_config,
            model_config.seed,
            model_config.served_model_name,
            scheduler_config.use_v2_block_manager,
            cache_config.enable_prefix_caching,
        )
        # TODO(woosuk): Print more configs in debug mode.

        self.model_config = model_config
        self.cache_config = cache_config
        self.lora_config = lora_config
        self.multimodal_config = multimodal_config
        self.parallel_config = parallel_config
        self.scheduler_config = scheduler_config
        self.device_config = device_config
        self.speculative_config = speculative_config
        self.load_config = load_config
        self.decoding_config = decoding_config or DecodingConfig()
        self.prompt_adapter_config = prompt_adapter_config
        self.observability_config = observability_config or ObservabilityConfig(
        )
        self.log_stats = log_stats

        if not self.model_config.skip_tokenizer_init:
            # 初始化分词器和反分词器
            self.tokenizer = self._init_tokenizer()
            self.detokenizer = Detokenizer(self.tokenizer)
        else:
            self.tokenizer = None
            self.detokenizer = None

        # 序列计数器
        self.seq_counter = Counter()
        # 生成配置
        self.generation_config_fields = _load_generation_config_dict(
            model_config)

<<<<<<< HEAD
        # 这个应该是加载模型, 要好好看看. executor_class 还是通过参数传进来的
=======
        self.input_processor = INPUT_REGISTRY.create_input_processor(
            self.model_config)

>>>>>>> 24154f86
        self.model_executor = executor_class(
            model_config=model_config,
            cache_config=cache_config,
            parallel_config=parallel_config,
            scheduler_config=scheduler_config,
            device_config=device_config,
            lora_config=lora_config,
            multimodal_config=multimodal_config,
            speculative_config=speculative_config,
            load_config=load_config,
            prompt_adapter_config=prompt_adapter_config,
            observability_config=self.observability_config,
        )

        # 不是嵌入模式, 就初始化 KV 缓存
        if not self.model_config.embedding_mode:
            self._initialize_kv_caches()

        # If usage stat is enabled, collect relevant info.
        if is_usage_stats_enabled():
            from vllm.model_executor.model_loader import (
                get_architecture_class_name)
            usage_message.report_usage(
                get_architecture_class_name(model_config),
                usage_context,
                extra_kvs={
                    # Common configuration
                    "dtype":
                    str(model_config.dtype),
                    "tensor_parallel_size":
                    parallel_config.tensor_parallel_size,
                    "block_size":
                    cache_config.block_size,
                    "gpu_memory_utilization":
                    cache_config.gpu_memory_utilization,

                    # Quantization
                    "quantization":
                    model_config.quantization,
                    "kv_cache_dtype":
                    str(cache_config.cache_dtype),

                    # Feature flags
                    "enable_lora":
                    bool(lora_config),
                    "enable_prompt_adapter":
                    bool(prompt_adapter_config),
                    "enable_prefix_caching":
                    cache_config.enable_prefix_caching,
                    "enforce_eager":
                    model_config.enforce_eager,
                    "disable_custom_all_reduce":
                    parallel_config.disable_custom_all_reduce,
                })


        # 原来是自定义的 tokenizer, 所以有 ping 方法
        if self.tokenizer:
            # Ping the tokenizer to ensure liveness if it runs in a
            # different process.
            self.tokenizer.ping()

        # 创建调度器, 也要看看
        # Create the scheduler.
        # NOTE: the cache_config here have been updated with the numbers of
        # GPU and CPU blocks, which are profiled in the distributed executor.
        self.scheduler = [
            Scheduler(scheduler_config, cache_config, lora_config,
                      parallel_config.pipeline_parallel_size)
            for _ in range(parallel_config.pipeline_parallel_size)
        ]

        # Metric Logging.
        if self.log_stats:
            if stat_loggers is not None:
                self.stat_loggers = stat_loggers
            else:
                self.stat_loggers = {
                    "logging":
                    LoggingStatLogger(
                        local_interval=_LOCAL_LOGGING_INTERVAL_SEC),
                    "prometheus":
                    PrometheusStatLogger(
                        local_interval=_LOCAL_LOGGING_INTERVAL_SEC,
                        labels=dict(model_name=model_config.served_model_name),
                        max_model_len=self.model_config.max_model_len),
                }
                self.stat_loggers["prometheus"].info("cache_config",
                                                     self.cache_config)

        self.tracer = None
        if self.observability_config.otlp_traces_endpoint:
            self.tracer = init_tracer(
                "vllm.llm_engine",
                self.observability_config.otlp_traces_endpoint)

        # 输出处理器
        # Create sequence output processor, e.g. for beam search or
        # speculative decoding.
        self.output_processor = (
            SequenceGroupOutputProcessor.create_output_processor(
                self.scheduler_config,
                self.detokenizer,
                self.scheduler,
                self.seq_counter,
                self.get_tokenizer_for_seq,
                stop_checker=StopChecker(
                    self.scheduler_config.max_model_len,
                    self.get_tokenizer_for_seq,
                ),
            ))

    def _initialize_kv_caches(self) -> None:
        """Initialize the KV cache in the worker(s).

        The workers will determine the number of blocks in both the GPU cache
        and the swap CPU cache.
        """
        # 计算块数
        num_gpu_blocks, num_cpu_blocks = (
            self.model_executor.determine_num_available_blocks())

        if self.cache_config.num_gpu_blocks_override is not None:
            num_gpu_blocks_override = self.cache_config.num_gpu_blocks_override
            logger.info(
                "Overriding num_gpu_blocks=%d with "
                "num_gpu_blocks_override=%d", num_gpu_blocks,
                num_gpu_blocks_override)
            num_gpu_blocks = num_gpu_blocks_override

        self.cache_config.num_gpu_blocks = num_gpu_blocks
        self.cache_config.num_cpu_blocks = num_cpu_blocks

        # 初始化缓存
        self.model_executor.initialize_cache(num_gpu_blocks, num_cpu_blocks)

    @classmethod
    def _get_executor_cls(cls,
                          engine_config: EngineConfig) -> Type[ExecutorBase]:
        distributed_executor_backend = (
            engine_config.parallel_config.distributed_executor_backend)
<<<<<<< HEAD

        # 这里选择了具体的实现类
=======
>>>>>>> 24154f86
        # Initialize the cluster and specify the executor class.
        if isinstance(distributed_executor_backend, type):
            if not issubclass(distributed_executor_backend, ExecutorBase):
                raise TypeError(
                    "distributed_executor_backend must be a subclass of "
                    f"ExecutorBase. Got {distributed_executor_backend}.")
            if distributed_executor_backend.uses_ray:  # type: ignore
                initialize_ray_cluster(engine_config.parallel_config)
            executor_class = distributed_executor_backend
        elif engine_config.device_config.device_type == "neuron":
            from vllm.executor.neuron_executor import NeuronExecutor
            executor_class = NeuronExecutor
        elif engine_config.device_config.device_type == "tpu":
            if distributed_executor_backend == "ray":
                initialize_ray_cluster(engine_config.parallel_config)
                from vllm.executor.ray_tpu_executor import RayTPUExecutor
                executor_class = RayTPUExecutor
            else:
                assert distributed_executor_backend is None
                from vllm.executor.tpu_executor import TPUExecutor
                executor_class = TPUExecutor
        elif engine_config.device_config.device_type == "cpu":
            # cpu 的可以看下
            from vllm.executor.cpu_executor import CPUExecutor
            executor_class = CPUExecutor
        elif engine_config.device_config.device_type == "openvino":
            from vllm.executor.openvino_executor import OpenVINOExecutor
            executor_class = OpenVINOExecutor
        elif engine_config.device_config.device_type == "xpu":
            if distributed_executor_backend == "ray":
                initialize_ray_cluster(engine_config.parallel_config)
                from vllm.executor.ray_xpu_executor import RayXPUExecutor
                executor_class = RayXPUExecutor
            else:
                from vllm.executor.xpu_executor import XPUExecutor
                executor_class = XPUExecutor
        elif distributed_executor_backend == "ray":
            # 分布式的也应该看下
            initialize_ray_cluster(engine_config.parallel_config)
            from vllm.executor.ray_gpu_executor import RayGPUExecutor
            executor_class = RayGPUExecutor
        elif distributed_executor_backend == "mp":
            from vllm.executor.multiproc_gpu_executor import (
                MultiprocessingGPUExecutor)
            assert not envs.VLLM_USE_RAY_SPMD_WORKER, (
                "multiprocessing distributed executor backend does not "
                "support VLLM_USE_RAY_SPMD_WORKER=1")
            executor_class = MultiprocessingGPUExecutor
        else:
            # GPU 的也要看下
            from vllm.executor.gpu_executor import GPUExecutor
            executor_class = GPUExecutor
        return executor_class

    @classmethod
    def from_engine_args(
        cls,
        engine_args: EngineArgs,
        usage_context: UsageContext = UsageContext.ENGINE_CONTEXT,
        stat_loggers: Optional[Dict[str, StatLoggerBase]] = None,
    ) -> "LLMEngine":
        """Creates an LLM engine from the engine arguments."""
        # Create the engine configs.
        engine_config = engine_args.create_engine_config()
        executor_class = cls._get_executor_cls(engine_config)
        # Create the LLM engine.
        engine = cls(
            **engine_config.to_dict(),
            executor_class=executor_class,
            log_stats=not engine_args.disable_log_stats,
            usage_context=usage_context,
            stat_loggers=stat_loggers,
        )

        return engine

    def __reduce__(self):
        # This is to ensure that the LLMEngine is not referenced in
        # the closure used to initialize Ray worker actors
        raise RuntimeError("LLMEngine should not be pickled!")

    def __del__(self):
        # Shutdown model executor when engine is garbage collected
        # Use getattr since __init__ can fail before the field is set
        if model_executor := getattr(self, "model_executor", None):
            model_executor.shutdown()

    MISSING_TOKENIZER_GROUP_MSG = ("Unable to get tokenizer because "
                                   "skip_tokenizer_init is True")

    def get_tokenizer_group(
            self,
            fail_msg: str = MISSING_TOKENIZER_GROUP_MSG) -> BaseTokenizerGroup:
        if self.tokenizer is None:
            raise ValueError(fail_msg)

        return self.tokenizer

    def get_tokenizer(
        self,
        lora_request: Optional[LoRARequest] = None,
    ) -> AnyTokenizer:
        return self.get_tokenizer_group().get_lora_tokenizer(lora_request)

    def get_tokenizer_for_seq(self, sequence: Sequence) -> AnyTokenizer:
        return self.get_tokenizer_group().get_lora_tokenizer(
            sequence.lora_request)

    def _init_tokenizer(self) -> BaseTokenizerGroup:
        return init_tokenizer_from_configs(
            model_config=self.model_config,
            scheduler_config=self.scheduler_config,
            parallel_config=self.parallel_config,
            enable_lora=bool(self.lora_config))

    def _verify_args(self) -> None:
        self.model_config.verify_with_parallel_config(self.parallel_config)
        self.cache_config.verify_with_parallel_config(self.parallel_config)
        if self.lora_config:
            self.lora_config.verify_with_model_config(self.model_config)
            self.lora_config.verify_with_scheduler_config(
                self.scheduler_config)
        if self.prompt_adapter_config:
            self.prompt_adapter_config.verify_with_model_config(
                self.model_config)

    def _get_bos_token_id(self,
                          lora_request: Optional[LoRARequest] = None
                          ) -> Optional[int]:
        if self.tokenizer is None:
            logger.warning("Using None for BOS token id because tokenizer "
                           "is not initialized")
            return None

        return self.tokenizer.get_lora_tokenizer(lora_request).bos_token_id

    def _get_eos_token_id(self,
                          lora_request: Optional[LoRARequest] = None
                          ) -> Optional[int]:
        if self.tokenizer is None:
            logger.warning("Using None for EOS token id because tokenizer "
                           "is not initialized")
            return None

        return self.tokenizer.get_lora_tokenizer(lora_request).eos_token_id

    def _get_decoder_start_token_id(self) -> Optional[int]:
        '''
        Obtain the decoder start token id employed by an encoder/decoder
        model. Returns None for non-encoder/decoder models or if the
        model config is unavailable.
        '''

        if not self.is_encoder_decoder_model():
            logger.warning("Using None for decoder start token id because "
                           "this is not an encoder/decoder model.")
            return None

        if (self.model_config is None or self.model_config.hf_config is None):
            logger.warning("Using None for decoder start token id because "
                           "model config is not available.")
            return None

        dec_start_token_id = getattr(self.model_config.hf_config,
                                     'decoder_start_token_id', None)
        if dec_start_token_id is None:
            logger.warning("Falling back on <BOS> for decoder start token id "
                           "because decoder start token id is not available.")
            dec_start_token_id = self._get_bos_token_id()

        return dec_start_token_id

    def _add_processed_request(
        self,
        request_id: str,
        processed_inputs: Union[LLMInputs, EncoderDecoderLLMInputs],
        params: Union[SamplingParams, PoolingParams],
        arrival_time: float,
        lora_request: Optional[LoRARequest],
        prompt_adapter_request: Optional[PromptAdapterRequest],
        trace_headers: Optional[Mapping[str, str]] = None,
    ) -> None:
        # Create the sequences.
        block_size = self.cache_config.block_size
        seq_id = next(self.seq_counter)
        eos_token_id = self._get_eos_token_id(lora_request)

        seq = Sequence(seq_id, processed_inputs, block_size, eos_token_id,
                       lora_request, prompt_adapter_request)

        encoder_seq = None
        if 'encoder_prompt_token_ids' in processed_inputs:
            encoder_seq = Sequence(seq_id,
                                   processed_inputs,
                                   block_size,
                                   eos_token_id,
                                   lora_request,
                                   prompt_adapter_request,
                                   from_decoder_prompt=False)

        # Create a SequenceGroup based on SamplingParams or PoolingParams
        if isinstance(params, SamplingParams):
            seq_group = self._create_sequence_group_with_sampling(
                request_id,
                seq,
                params,
                arrival_time=arrival_time,
                lora_request=lora_request,
                trace_headers=trace_headers,
                prompt_adapter_request=prompt_adapter_request,
                encoder_seq=encoder_seq)
        elif isinstance(params, PoolingParams):
            seq_group = self._create_sequence_group_with_pooling(
                request_id,
                seq,
                params,
                arrival_time=arrival_time,
                lora_request=lora_request,
                prompt_adapter_request=prompt_adapter_request,
                encoder_seq=encoder_seq)
        else:
            raise ValueError(
                "Either SamplingParams or PoolingParams must be provided.")

        # Add the sequence group to the scheduler with least unfinished seqs.
        costs = [
            scheduler.get_num_unfinished_seq_groups()
            for scheduler in self.scheduler
        ]
        min_cost_scheduler = self.scheduler[costs.index(min(costs))]
        min_cost_scheduler.add_seq_group(seq_group)

    def stop_remote_worker_execution_loop(self) -> None:
        self.model_executor.stop_remote_worker_execution_loop()

    _LLMInputComponentsType = Tuple[str, List[int]]

    def _prepare_decoder_input_ids_for_generation(
        self,
        decoder_input_ids: Optional[List[int]],
    ) -> List[int]:
        """
        Prepares `decoder_input_ids` for generation with encoder-decoder models.

        Based on

        https://github.com/huggingface/transformers/blob/
        4037a2b5b1278736e566aec12e169100275545ea/
        src/transformers/generation/utils.py

        specifically GenerationMixin._prepare_decoder_input_ids_for_generation()

        Arguments:

        * decoder_input_ids: input token ids to preprocess

        Returns:

        * Processed token list
        """

        decoder_start_token_id = self._get_decoder_start_token_id()
        assert decoder_start_token_id is not None

        if decoder_input_ids is None:
            # no decoder prompt input ->
            # use decoder_start_token_id as decoder_input_ids
            decoder_input_ids = self._get_default_enc_dec_decoder_prompt()

        if (len(decoder_input_ids) == 0
                or decoder_input_ids[0] != decoder_start_token_id):
            decoder_input_ids = [decoder_start_token_id] + decoder_input_ids

        return decoder_input_ids

    def _tokenize_prompt(
        self,
        prompt: str,
        request_id: str,
        lora_request: Optional[LoRARequest],
    ) -> List[int]:
        '''
        Wrapper around application of the model's tokenizer.

        Arguments:

        * prompt
        * request_id
        * lora_request

        Returns:

        * prompt token ids
        '''

        tokenizer = self.get_tokenizer_group("prompts must be None if "
                                             "skip_tokenizer_init is True")

        return tokenizer.encode(request_id=request_id,
                                prompt=prompt,
                                lora_request=lora_request)

    def _extract_prompt_components(
        self,
        inputs: SingletonPromptInputs,
        request_id: str,
        lora_request: Optional[LoRARequest] = None,
    ) -> PromptComponents:
        '''
        Extract the components of any single encoder or decoder input prompt.

        Arguments:

        * request_id
        * inputs: single encoder or decoder input prompt
        * lora_request: this is only valid for decoder prompts

        Returns:

        * prompt
        * prompt_token_ids
        * multi_modal_data
        '''

        if isinstance(inputs, str):
            prompt = inputs
            prompt_token_ids = self._tokenize_prompt(
                prompt,
                request_id=request_id,
                lora_request=lora_request,
            )
            multi_modal_data = None
        elif isinstance(inputs, dict):
            if "prompt_token_ids" in inputs:
                prompt = None
                prompt_token_ids = inputs["prompt_token_ids"]
            else:
                # NOTE: This extra assignment is required to pass mypy
                prompt = parsed_prompt = inputs["prompt"]
                prompt_token_ids = self._tokenize_prompt(
                    parsed_prompt,
                    request_id=request_id,
                    lora_request=lora_request,
                )

            multi_modal_data = inputs.get("multi_modal_data")
        else:
            assert_never(inputs)

        return prompt, prompt_token_ids, multi_modal_data

    def _apply_prompt_adapter(
        self,
        prompt_token_ids: List[int],
        prompt_adapter_request: Optional[PromptAdapterRequest],
    ) -> List[int]:
        if prompt_adapter_request:
            prompt_token_ids = (
                [0] * prompt_adapter_request.prompt_adapter_num_virtual_tokens
                + prompt_token_ids)

        return prompt_token_ids

    def _get_default_enc_dec_decoder_prompt(self) -> List[int]:
        '''
        Specifically for encoder/decoder models:
        generate a default decoder prompt for when
        the user specifies only the encoder prompt.

        Encoder/decoder models utilize the decoder
        prompt in different ways; as new models are
        added, it is intended that this function
        will be extended to produce differing
        default decoder prompts, depending on the
        model variety.

        Absent a special case, the default behavior
        of this method is to mirror the behavior of
        the HuggingFace (HF) GenerationMixin for a None
        decoder prompt, which is to employ a logit processor
        setting to force the first decoded token to be <BOS>.
        Here, this behavior is approximated by having the
        "default" decoder prompt be <BOS>.

        However, it is possible that in the future
        other models may have different or more 
        complex logic for the default decoder prompt.
        This motivates having a special helper method
        for default decoder prompts.

        Returns:

        * prompt_token_ids
        '''

        bos_token_id = self._get_bos_token_id()
        assert bos_token_id is not None
        return [bos_token_id]

    def _build_enc_dec_llm_inputs(
        self,
        encoder_comps: PromptComponents,
        decoder_comps: DecoderPromptComponents,
    ) -> EncoderDecoderLLMInputs:
        encoder_prompt, encoder_prompt_ids, encoder_mm_data = encoder_comps
        decoder_prompt, decoder_prompt_ids, decoder_mm_data = decoder_comps

        if encoder_mm_data is not None or decoder_mm_data is not None:
            raise ValueError("Multi-modal encoder-decoder models are "
                             "not supported yet")

        decoder_prompt_ids = (
            self._prepare_decoder_input_ids_for_generation(decoder_prompt_ids))

        return EncoderDecoderLLMInputs(
            prompt_token_ids=decoder_prompt_ids,
            prompt=decoder_prompt,
            encoder_prompt_token_ids=encoder_prompt_ids,
            encoder_prompt=encoder_prompt,
        )

    def _process_encoder_decoder_prompt(
        self,
        inputs: PromptInputs,
        request_id: str,
    ) -> EncoderDecoderLLMInputs:
        '''
        For encoder/decoder models only:
        Process an input prompt into an
        :class:`EncoderDecoderLLMInputs` instance.

        There are two types of input prompts:
        singleton prompts which carry only the
        encoder prompt, and explicit encoder/decoder
        prompts which carry both the encoder and the
        decoder prompts as member variables.

        This function handles the following scenarios:
        * Singleton encoder prompt: extract encoder prompt
          token ids & infer default decoder prompt token ids
        * Explicit encoder/decoder prompt: extract encoder
          and decoder prompt token ids

        Note that for Explicit encoder/decoder prompts,
        each sub-prompt (encoder or decoder prompt) can
        have any possible singleton type; thus this
        method relies on helper functions to obtain
        token ids for the sub-prompts.
        
        Arguments:

        * inputs: an input prompt
        * request_id

        Returns:

        * :class:`EncoderDecoderLLMInputs` instance
        '''

        encoder_comps: PromptComponents
        decoder_comps: DecoderPromptComponents

        if is_explicit_encoder_decoder_prompt(inputs):
            encoder_comps = self._extract_prompt_components(
                inputs["encoder_prompt"],
                request_id=request_id,
            )

            if (decoder_input := inputs["decoder_prompt"]) is None:
                decoder_comps = None, None, None
            else:
                decoder_comps = self._extract_prompt_components(
                    decoder_input,
                    request_id=request_id,
                )
        else:
            encoder_comps = self._extract_prompt_components(
                inputs,
                request_id=request_id,
            )

            decoder_comps = None, None, None

        return self._build_enc_dec_llm_inputs(encoder_comps, decoder_comps)

    def _build_decoder_only_llm_inputs(
        self,
        prompt_comps: PromptComponents,
        prompt_adapter_request: Optional[PromptAdapterRequest],
    ) -> LLMInputs:
        prompt, prompt_token_ids, multi_modal_data = prompt_comps

        prompt_token_ids = self._apply_prompt_adapter(
            prompt_token_ids, prompt_adapter_request=prompt_adapter_request)

        return LLMInputs(prompt_token_ids=prompt_token_ids,
                         prompt=prompt,
                         multi_modal_data=multi_modal_data)

    def _process_decoder_only_prompt(
        self,
        inputs: SingletonPromptInputs,
        request_id: str,
        lora_request: Optional[LoRARequest] = None,
        prompt_adapter_request: Optional[PromptAdapterRequest] = None,
    ) -> LLMInputs:
        '''
        For decoder-only models:
        Process an input prompt into an :class:`LLMInputs` instance.

        Arguments:

        * inputs: input prompt
        * request_id
        * lora_request
        * prompt_adapter_request

        Returns:

        * :class:`LLMInputs` instance
        '''

        prompt_comps = self._extract_prompt_components(
            inputs,
            request_id=request_id,
            lora_request=lora_request,
        )

        return self._build_decoder_only_llm_inputs(
            prompt_comps,
            prompt_adapter_request=prompt_adapter_request,
        )

    def process_model_inputs(
        self,
        inputs: PromptInputs,
        request_id: str,
        lora_request: Optional[LoRARequest] = None,
        prompt_adapter_request: Optional[PromptAdapterRequest] = None,
    ) -> Union[LLMInputs, EncoderDecoderLLMInputs]:

        if self.is_encoder_decoder_model():
            # Encoder-decoder model requires special mapping of
            # input prompts to encoder & decoder
            model_inputs = self._process_encoder_decoder_prompt(
                inputs,
                request_id=request_id,
            )
        else:
            if is_explicit_encoder_decoder_prompt(inputs):
                raise ValueError("Cannot pass encoder-decoder prompt "
                                 "to decoder-only models")

            # Decoder-only operation
            model_inputs = self._process_decoder_only_prompt(
                inputs,
                request_id=request_id,
                lora_request=lora_request,
                prompt_adapter_request=prompt_adapter_request,
            )

        return self.input_processor(model_inputs)

    def add_request(
        self,
        request_id: str,
        inputs: PromptInputs,
        params: Union[SamplingParams, PoolingParams],
        arrival_time: Optional[float] = None,
        lora_request: Optional[LoRARequest] = None,
        trace_headers: Optional[Mapping[str, str]] = None,
        prompt_adapter_request: Optional[PromptAdapterRequest] = None,
    ) -> None:
        """Add a request to the engine's request pool.

        The request is added to the request pool and will be processed by the
        scheduler as `engine.step()` is called. The exact scheduling policy is
        determined by the scheduler.

        Args:
            request_id: The unique ID of the request.
            inputs: The inputs to the LLM. See
                :class:`~vllm.inputs.PromptInputs`
                for more details about the format of each input.
            params: Parameters for sampling or pooling.
                :class:`~vllm.SamplingParams` for text generation.
                :class:`~vllm.PoolingParams` for pooling.
            arrival_time: The arrival time of the request. If None, we use
                the current monotonic time.
            trace_headers: OpenTelemetry trace headers.

        Details:
            - Set arrival_time to the current time if it is None.
            - Set prompt_token_ids to the encoded prompt if it is None.
            - Create `best_of` number of :class:`~vllm.Sequence` objects.
            - Create a :class:`~vllm.SequenceGroup` object
              from the list of :class:`~vllm.Sequence`.
            - Add the :class:`~vllm.SequenceGroup` object to the scheduler.

        Example:
            >>> # initialize engine
            >>> engine = LLMEngine.from_engine_args(engine_args)
            >>> # set request arguments
            >>> example_prompt = "Who is the president of the United States?"
            >>> sampling_params = SamplingParams(temperature=0.0)
            >>> request_id = 0
            >>>
            >>> # add the request to the engine
            >>> engine.add_request(
            >>>    str(request_id),
            >>>    example_prompt,
            >>>    SamplingParams(temperature=0.0))
            >>> # continue the request processing
            >>> ...
        """
        if lora_request is not None and not self.lora_config:
            raise ValueError(f"Got lora_request {lora_request} but LoRA is "
                             "not enabled!")
        if arrival_time is None:
            arrival_time = time.time()

        processed_inputs = self.process_model_inputs(
            inputs,
            request_id=request_id,
            lora_request=lora_request,
            prompt_adapter_request=prompt_adapter_request,
        )

        self._add_processed_request(
            request_id=request_id,
            processed_inputs=processed_inputs,
            params=params,
            arrival_time=arrival_time,
            lora_request=lora_request,
            prompt_adapter_request=prompt_adapter_request,
            trace_headers=trace_headers,
        )

    def _create_sequence_group_with_sampling(
        self,
        request_id: str,
        seq: Sequence,
        sampling_params: SamplingParams,
        arrival_time: float,
        lora_request: Optional[LoRARequest],
        trace_headers: Optional[Mapping[str, str]] = None,
        prompt_adapter_request: Optional[PromptAdapterRequest] = None,
        encoder_seq: Optional[Sequence] = None,
    ) -> SequenceGroup:
        """Creates a SequenceGroup with SamplingParams."""
        max_logprobs = self.get_model_config().max_logprobs
        if (sampling_params.logprobs
                and sampling_params.logprobs > max_logprobs) or (
                    sampling_params.prompt_logprobs
                    and sampling_params.prompt_logprobs > max_logprobs):
            raise ValueError(f"Cannot request more than "
                             f"{max_logprobs} logprobs.")

        # Defensive copy of SamplingParams, which are used by the sampler,
        # this doesn't deep-copy LogitsProcessor objects
        sampling_params = sampling_params.clone()

        sampling_params.update_from_generation_config(
            self.generation_config_fields, seq.eos_token_id)

        # Create the sequence group.
        seq_group = SequenceGroup(
            request_id=request_id,
            seqs=[seq],
            arrival_time=arrival_time,
            sampling_params=sampling_params,
            lora_request=lora_request,
            trace_headers=trace_headers,
            prompt_adapter_request=prompt_adapter_request,
            encoder_seq=encoder_seq)

        return seq_group

    def _create_sequence_group_with_pooling(
        self,
        request_id: str,
        seq: Sequence,
        pooling_params: PoolingParams,
        arrival_time: float,
        lora_request: Optional[LoRARequest],
        prompt_adapter_request: Optional[PromptAdapterRequest],
        encoder_seq: Optional[Sequence] = None,
    ) -> SequenceGroup:
        """Creates a SequenceGroup with PoolingParams."""
        # Defensive copy of PoolingParams, which are used by the pooler
        pooling_params = pooling_params.clone()
        # Create the sequence group.
        seq_group = SequenceGroup(
            request_id=request_id,
            seqs=[seq],
            arrival_time=arrival_time,
            lora_request=lora_request,
            pooling_params=pooling_params,
            prompt_adapter_request=prompt_adapter_request,
            encoder_seq=encoder_seq)
        return seq_group

    def abort_request(self, request_id: Union[str, Iterable[str]]) -> None:
        """Aborts a request(s) with the given ID.

        Args:
            request_id: The ID(s) of the request to abort.

        Details:
            - Refer to the
              :meth:`~vllm.core.scheduler.Scheduler.abort_seq_group`
              from class :class:`~vllm.core.scheduler.Scheduler`.

        Example:
            >>> # initialize engine and add a request with request_id
            >>> request_id = str(0)
            >>> # abort the request
            >>> engine.abort_request(request_id)
        """
        for scheduler in self.scheduler:
            scheduler.abort_seq_group(request_id)

    def get_model_config(self) -> ModelConfig:
        """Gets the model configuration."""
        return self.model_config

    def get_parallel_config(self) -> ParallelConfig:
        """Gets the parallel configuration."""
        return self.parallel_config

    def get_decoding_config(self) -> DecodingConfig:
        """Gets the decoding configuration."""
        return self.decoding_config

    def get_scheduler_config(self) -> SchedulerConfig:
        """Gets the scheduler configuration."""
        return self.scheduler_config

    def get_lora_config(self) -> LoRAConfig:
        """Gets the LoRA configuration."""
        return self.lora_config

    def get_num_unfinished_requests(self) -> int:
        """Gets the number of unfinished requests."""
        return sum(scheduler.get_num_unfinished_seq_groups()
                   for scheduler in self.scheduler)

    def has_unfinished_requests(self) -> bool:
        """Returns True if there are unfinished requests."""
        return any(scheduler.has_unfinished_seqs()
                   for scheduler in self.scheduler)

    def has_unfinished_requests_for_virtual_engine(
            self, virtual_engine: int) -> bool:
        """
        Returns True if there are unfinished requests for the virtual engine.
        """
        return self.scheduler[virtual_engine].has_unfinished_seqs()

    def _process_sequence_group_outputs(
        self,
        seq_group: SequenceGroup,
        outputs: List[EmbeddingSequenceGroupOutput],
    ) -> None:
        seq_group.embeddings = outputs[0].embeddings

        for seq in seq_group.get_seqs():
            seq.status = SequenceStatus.FINISHED_STOPPED

        return

    def _process_model_outputs(
        self,
        output: GenericSequence[Union[SamplerOutput, PoolerOutput]],
        scheduled_seq_groups: List[ScheduledSequenceGroup],
        ignored_seq_groups: List[SequenceGroup],
        seq_group_metadata_list: List[SequenceGroupMetadata],
    ) -> List[Union[RequestOutput, EmbeddingRequestOutput]]:
        """Apply the model output to the sequences in the scheduled seq groups.

        Returns RequestOutputs that can be returned to the client.
        """

        now = time.time()

        # Organize outputs by [sequence group][step] instead of
        # [step][sequence group].
        output_by_sequence_group = create_output_by_sequence_group(
            output, num_seq_groups=len(scheduled_seq_groups))

        # Update the scheduled sequence groups with the model outputs.
        for scheduled_seq_group, outputs, seq_group_meta in zip(
                scheduled_seq_groups, output_by_sequence_group,
                seq_group_metadata_list):
            seq_group = scheduled_seq_group.seq_group
            seq_group.update_num_computed_tokens(
                scheduled_seq_group.token_chunk_size)
            if output is not None and len(output) > 0:
                for o in output:
                    if (isinstance(o, SamplerOutput)
                            and seq_group.metrics is not None):
                        if seq_group.metrics.model_forward_time is not None:
                            seq_group.metrics.model_forward_time += (
                                o.model_forward_time)
                        else:
                            seq_group.metrics.model_forward_time = (
                                o.model_forward_time)
                        if seq_group.metrics.model_execute_time is not None:
                            seq_group.metrics.model_execute_time += (
                                o.model_execute_time)
                        else:
                            seq_group.metrics.model_execute_time = (
                                o.model_execute_time)
            if self.model_config.embedding_mode:
                self._process_sequence_group_outputs(seq_group, outputs)
                continue

            self.output_processor.process_prompt_logprob(seq_group, outputs)
            if seq_group_meta.do_sample:
                self.output_processor.process_outputs(seq_group, outputs)

        # Free the finished sequence groups.
        for scheduler in self.scheduler:
            scheduler.free_finished_seq_groups()

        # Create the outputs.
        request_outputs: List[Union[RequestOutput,
                                    EmbeddingRequestOutput]] = []
        for scheduled_seq_group in scheduled_seq_groups:
            seq_group = scheduled_seq_group.seq_group
            seq_group.maybe_set_first_token_time(now)
            request_output = RequestOutputFactory.create(seq_group)
            request_outputs.append(request_output)
        for seq_group in ignored_seq_groups:
            request_output = RequestOutputFactory.create(seq_group)
            request_outputs.append(request_output)
        return request_outputs

    def step(self) -> List[Union[RequestOutput, EmbeddingRequestOutput]]:
        """Performs one decoding iteration and returns newly generated results.

        .. figure:: https://i.imgur.com/sv2HssD.png
            :alt: Overview of the step function
            :align: center

            Overview of the step function.

        Details:
            - Step 1: Schedules the sequences to be executed in the next
              iteration and the token blocks to be swapped in/out/copy.

                - Depending on the scheduling policy,
                  sequences may be `preempted/reordered`.
                - A Sequence Group (SG) refer to a group of sequences
                  that are generated from the same prompt.

            - Step 2: Calls the distributed executor to execute the model.
            - Step 3: Processes the model output. This mainly includes:

                - Decodes the relevant outputs.
                - Updates the scheduled sequence groups with model outputs
                  based on its `sampling parameters` (`use_beam_search` or not).
                - Frees the finished sequence groups.

            - Finally, it creates and returns the newly generated results.

        Example:
            >>> # Please see the example/ folder for more detailed examples.
            >>>
            >>> # initialize engine and request arguments
            >>> engine = LLMEngine.from_engine_args(engine_args)
            >>> example_inputs = [(0, "What is LLM?",
            >>>    SamplingParams(temperature=0.0))]
            >>>
            >>> # Start the engine with an event loop
            >>> while True:
            >>>     if example_inputs:
            >>>         req_id, prompt, sampling_params = example_inputs.pop(0)
            >>>         engine.add_request(str(req_id),prompt,sampling_params)
            >>>
            >>>     # continue the request processing
            >>>     request_outputs = engine.step()
            >>>     for request_output in request_outputs:
            >>>         if request_output.finished:
            >>>             # return or show the request output
            >>>
            >>>     if not (engine.has_unfinished_requests() or example_inputs):
            >>>         break
        """
        if self.parallel_config.pipeline_parallel_size > 1:
            raise NotImplementedError(
                "Pipeline parallelism is only supported through AsyncLLMEngine "
                "as performance will be severely degraded otherwise.")
        seq_group_metadata_list, scheduler_outputs = self.scheduler[
            0].schedule()

        if not scheduler_outputs.is_empty():
            finished_requests_ids = self.scheduler[
                0].get_and_reset_finished_requests_ids()
            execute_model_req = ExecuteModelRequest(
                seq_group_metadata_list=seq_group_metadata_list,
                blocks_to_swap_in=scheduler_outputs.blocks_to_swap_in,
                blocks_to_swap_out=scheduler_outputs.blocks_to_swap_out,
                blocks_to_copy=scheduler_outputs.blocks_to_copy,
                num_lookahead_slots=scheduler_outputs.num_lookahead_slots,
                running_queue_size=scheduler_outputs.running_queue_size,
                finished_requests_ids=finished_requests_ids)
            output = self.model_executor.execute_model(
                execute_model_req=execute_model_req)
        else:
            output = []

        request_outputs = self._process_model_outputs(
            output, scheduler_outputs.scheduled_seq_groups,
            scheduler_outputs.ignored_seq_groups, seq_group_metadata_list)

        # Log stats.
        self.do_log_stats(scheduler_outputs, output)

        # Tracing
        self.do_tracing(scheduler_outputs)

        if not self.has_unfinished_requests():
            # Stop the execute model loop in parallel workers until there are
            # more requests to process. This avoids waiting indefinitely in
            # torch.distributed ops which may otherwise timeout, and unblocks
            # the RPC thread in the workers so that they can process any other
            # queued control plane messages, such as add/remove lora adapters.
            self.model_executor.stop_remote_worker_execution_loop()

        return request_outputs

    def add_logger(self, logger_name: str, logger: StatLoggerBase) -> None:
        if logger_name in self.stat_loggers:
            raise KeyError(f"Logger with name {logger_name} already exists.")
        self.stat_loggers[logger_name] = logger

    def remove_logger(self, logger_name: str) -> None:
        if logger_name not in self.stat_loggers:
            raise KeyError(f"Logger with name {logger_name} does not exist.")
        del self.stat_loggers[logger_name]

    def do_log_stats(
            self,
            scheduler_outputs: Optional[SchedulerOutputs] = None,
            model_output: Optional[List[SamplerOutput]] = None) -> None:
        """Forced log when no requests active."""
        if self.log_stats:
            stats = self._get_stats(scheduler_outputs, model_output)
            for logger in self.stat_loggers.values():
                logger.log(stats)

    def _get_stats(
            self,
            scheduler_outputs: Optional[SchedulerOutputs],
            model_output: Optional[List[SamplerOutput]] = None) -> Stats:
        """Get Stats to be Logged to Prometheus.

        Args:
            scheduler_outputs: Optional, used to populate metrics related to
                the scheduled batch,
            model_output: Optional, used to emit speculative decoding metrics
                which are created by the workers.
        """
        now = time.time()

        # System State
        #   Scheduler State
        num_running_sys = sum(
            len(scheduler.running) for scheduler in self.scheduler)
        num_swapped_sys = sum(
            len(scheduler.swapped) for scheduler in self.scheduler)
        num_waiting_sys = sum(
            len(scheduler.waiting) for scheduler in self.scheduler)

        # KV Cache Usage in %
        num_total_gpu = self.cache_config.num_gpu_blocks
        gpu_cache_usage_sys = 0.
        if num_total_gpu is not None:
            num_free_gpu = sum(
                scheduler.block_manager.get_num_free_gpu_blocks()
                for scheduler in self.scheduler)
            gpu_cache_usage_sys = 1.0 - (num_free_gpu / num_total_gpu)

        num_total_cpu = self.cache_config.num_cpu_blocks
        cpu_cache_usage_sys = 0.
        if num_total_cpu is not None and num_total_cpu > 0:
            num_free_cpu = sum(
                scheduler.block_manager.get_num_free_cpu_blocks()
                for scheduler in self.scheduler)
            cpu_cache_usage_sys = 1.0 - (num_free_cpu / num_total_cpu)

        # Iteration stats
        num_prompt_tokens_iter = 0
        num_generation_tokens_iter = 0
        time_to_first_tokens_iter: List[float] = []
        time_per_output_tokens_iter: List[float] = []
        num_preemption_iter = (0 if scheduler_outputs is None else
                               scheduler_outputs.preempted)

        # Request stats
        #   Latency
        time_e2e_requests: List[float] = []
        #   Metadata
        num_prompt_tokens_requests: List[int] = []
        num_generation_tokens_requests: List[int] = []
        best_of_requests: List[int] = []
        n_requests: List[int] = []
        finished_reason_requests: List[str] = []

        # NOTE: This loop assumes prefill seq_groups are before
        # decode seq_groups in scheduled_seq_groups.
        if scheduler_outputs is not None:
            num_generation_tokens_from_prefill_groups = 0.
            # NOTE: if scheduler_outputs.num_prefill_groups > 0 and
            # the len of scheduler_outputs.scheduled_seq_groups is !=
            # scheduler_outputs.num_prefill_groups, this means that
            # chunked prefills have been detected.

            for idx, scheduled_seq_group in enumerate(
                    scheduler_outputs.scheduled_seq_groups):
                group_was_prefill = idx < scheduler_outputs.num_prefill_groups
                seq_group = scheduled_seq_group.seq_group

                # NOTE: a seq_group that completed all of its prefill tokens
                # in the last iteration will have seq_group.is_prefill() = False
                # with group_was_prefill = True
                if group_was_prefill:
                    # Number of prompt tokens.
                    num_prompt_tokens_iter += (
                        scheduled_seq_group.token_chunk_size)

                    # If the seq_group just finished the prefill state
                    # get TTFT.
                    if not seq_group.is_prefill():
                        latency = seq_group.get_last_latency(now)
                        time_to_first_tokens_iter.append(latency)

                        # One generation token per finished prefill.
                        num_generation_tokens_from_prefill_groups += (
                            seq_group.num_seqs())
                else:
                    # TPOTs.
                    latency = seq_group.get_last_latency(now)
                    time_per_output_tokens_iter.append(latency)

                # Because of chunked prefill, we can have a single sequence
                # group that does multiple prompt_runs. To prevent logging
                # the same metadata more than once per request, we standardize
                # on logging request level information for finished requests,
                # which can only happen once.
                if seq_group.is_finished():
                    # Latency timings
                    time_e2e_requests.append(now -
                                             seq_group.metrics.arrival_time)

                    # Metadata
                    num_prompt_tokens_requests.append(
                        len(seq_group.prompt_token_ids))
                    num_generation_tokens_requests.extend([
                        seq.get_output_len()
                        for seq in seq_group.get_finished_seqs()
                    ])
                    if seq_group.sampling_params is not None:
                        best_of_requests.append(
                            seq_group.sampling_params.best_of)
                        n_requests.append(seq_group.sampling_params.n)
                    finished_reason_requests.extend([
                        SequenceStatus.get_finished_reason(seq.status)
                        for seq in seq_group.get_finished_seqs()
                    ])

            # Number of generation tokens.
            #   num_batched_tokens equals the number of prompt_tokens plus the
            #   number of decode_tokens in a single iteration. So,
            #   num_generation_tokens = num_batched_tokens - num_prompt_tokens
            #   + num_generation_tokens_from_prefill_groups (since we generate
            #   one token on prefills on iters where the prefill finishes).
            num_generation_tokens_iter = (
                scheduler_outputs.num_batched_tokens - num_prompt_tokens_iter +
                num_generation_tokens_from_prefill_groups)

        # Spec decode, if enabled, emits specialized metrics from the worker in
        # sampler output.
        if model_output and (model_output[0].spec_decode_worker_metrics
                             is not None):
            spec_decode_metrics = model_output[0].spec_decode_worker_metrics
        else:
            spec_decode_metrics = None

        return Stats(
            now=now,
            # System stats
            #   Scheduler State
            num_running_sys=num_running_sys,
            num_swapped_sys=num_swapped_sys,
            num_waiting_sys=num_waiting_sys,
            #   KV Cache Usage in %
            gpu_cache_usage_sys=gpu_cache_usage_sys,
            cpu_cache_usage_sys=cpu_cache_usage_sys,

            # Iteration stats
            num_prompt_tokens_iter=num_prompt_tokens_iter,
            num_generation_tokens_iter=num_generation_tokens_iter,
            time_to_first_tokens_iter=time_to_first_tokens_iter,
            time_per_output_tokens_iter=time_per_output_tokens_iter,
            spec_decode_metrics=spec_decode_metrics,
            num_preemption_iter=num_preemption_iter,

            # Request stats
            #   Latency
            time_e2e_requests=time_e2e_requests,
            #   Metadata
            num_prompt_tokens_requests=num_prompt_tokens_requests,
            num_generation_tokens_requests=num_generation_tokens_requests,
            best_of_requests=best_of_requests,
            n_requests=n_requests,
            finished_reason_requests=finished_reason_requests,
        )

    def add_lora(self, lora_request: LoRARequest) -> bool:
        return self.model_executor.add_lora(lora_request)

    def remove_lora(self, lora_id: int) -> bool:
        return self.model_executor.remove_lora(lora_id)

    def list_loras(self) -> Set[int]:
        return self.model_executor.list_loras()

    def pin_lora(self, lora_id: int) -> bool:
        return self.model_executor.pin_lora(lora_id)

    def add_prompt_adapter(
            self, prompt_adapter_request: PromptAdapterRequest) -> bool:
        return self.model_executor.add_prompt_adapter(prompt_adapter_request)

    def remove_prompt_adapter(self, prompt_adapter_id: int) -> bool:
        return self.model_executor.remove_prompt_adapter(prompt_adapter_id)

    def list_prompt_adapters(self) -> List[int]:
        return self.model_executor.list_prompt_adapters()

    def check_health(self) -> None:
        if self.tokenizer:
            self.tokenizer.check_health()
        self.model_executor.check_health()

    def is_tracing_enabled(self) -> bool:
        return self.tracer is not None

    def do_tracing(self, scheduler_outputs: SchedulerOutputs) -> None:
        if self.tracer is None:
            return

        for scheduled_seq_group in scheduler_outputs.scheduled_seq_groups:
            seq_group = scheduled_seq_group.seq_group
            if seq_group.is_finished():
                self.create_trace_span(seq_group)

    def create_trace_span(self, seq_group: SequenceGroup) -> None:
        if self.tracer is None or seq_group.sampling_params is None:
            return
        arrival_time_nano_seconds = int(seq_group.metrics.arrival_time * 1e9)

        trace_context = extract_trace_context(seq_group.trace_headers)

        with self.tracer.start_as_current_span(
                "llm_request",
                kind=SpanKind.SERVER,
                context=trace_context,
                start_time=arrival_time_nano_seconds) as seq_span:
            metrics = seq_group.metrics
            ttft = metrics.first_token_time - metrics.arrival_time
            e2e_time = metrics.finished_time - metrics.arrival_time
            # attribute names are based on
            # https://github.com/open-telemetry/semantic-conventions/blob/main/docs/gen-ai/llm-spans.md
            seq_span.set_attribute(SpanAttributes.LLM_RESPONSE_MODEL,
                                   self.model_config.model)
            seq_span.set_attribute(SpanAttributes.LLM_REQUEST_ID,
                                   seq_group.request_id)
            seq_span.set_attribute(SpanAttributes.LLM_REQUEST_TEMPERATURE,
                                   seq_group.sampling_params.temperature)
            seq_span.set_attribute(SpanAttributes.LLM_REQUEST_TOP_P,
                                   seq_group.sampling_params.top_p)
            seq_span.set_attribute(SpanAttributes.LLM_REQUEST_MAX_TOKENS,
                                   seq_group.sampling_params.max_tokens)
            seq_span.set_attribute(SpanAttributes.LLM_REQUEST_BEST_OF,
                                   seq_group.sampling_params.best_of)
            seq_span.set_attribute(SpanAttributes.LLM_REQUEST_N,
                                   seq_group.sampling_params.n)
            seq_span.set_attribute(SpanAttributes.LLM_USAGE_NUM_SEQUENCES,
                                   seq_group.num_seqs())
            seq_span.set_attribute(SpanAttributes.LLM_USAGE_PROMPT_TOKENS,
                                   len(seq_group.prompt_token_ids))
            seq_span.set_attribute(
                SpanAttributes.LLM_USAGE_COMPLETION_TOKENS,
                sum([
                    seq.get_output_len()
                    for seq in seq_group.get_finished_seqs()
                ]))
            seq_span.set_attribute(SpanAttributes.LLM_LATENCY_TIME_IN_QUEUE,
                                   metrics.time_in_queue)
            seq_span.set_attribute(
                SpanAttributes.LLM_LATENCY_TIME_TO_FIRST_TOKEN, ttft)
            seq_span.set_attribute(SpanAttributes.LLM_LATENCY_E2E, e2e_time)
            if metrics.scheduler_time is not None:
                seq_span.set_attribute(
                    SpanAttributes.LLM_LATENCY_TIME_IN_SCHEDULER,
                    metrics.scheduler_time)
            if metrics.model_forward_time is not None:
                seq_span.set_attribute(
                    SpanAttributes.LLM_LATENCY_TIME_IN_MODEL_FORWARD,
                    metrics.model_forward_time / 1000.0)
            if metrics.model_execute_time is not None:
                seq_span.set_attribute(
                    SpanAttributes.LLM_LATENCY_TIME_IN_MODEL_EXECUTE,
                    metrics.model_execute_time)

    def is_encoder_decoder_model(self):
        return self.model_config.is_encoder_decoder_model

    def is_embedding_model(self):
        return self.model_config.is_embedding_model<|MERGE_RESOLUTION|>--- conflicted
+++ resolved
@@ -259,13 +259,9 @@
         self.generation_config_fields = _load_generation_config_dict(
             model_config)
 
-<<<<<<< HEAD
-        # 这个应该是加载模型, 要好好看看. executor_class 还是通过参数传进来的
-=======
         self.input_processor = INPUT_REGISTRY.create_input_processor(
             self.model_config)
 
->>>>>>> 24154f86
         self.model_executor = executor_class(
             model_config=model_config,
             cache_config=cache_config,
@@ -407,11 +403,7 @@
                           engine_config: EngineConfig) -> Type[ExecutorBase]:
         distributed_executor_backend = (
             engine_config.parallel_config.distributed_executor_backend)
-<<<<<<< HEAD
-
         # 这里选择了具体的实现类
-=======
->>>>>>> 24154f86
         # Initialize the cluster and specify the executor class.
         if isinstance(distributed_executor_backend, type):
             if not issubclass(distributed_executor_backend, ExecutorBase):
