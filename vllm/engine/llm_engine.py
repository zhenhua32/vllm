import copy
import time
from collections import Counter as collectionsCounter
from collections import deque
from contextlib import contextmanager
from dataclasses import dataclass
from functools import partial
from typing import (TYPE_CHECKING, Callable, ClassVar, Deque, Dict, Iterable,
                    List, Mapping, NamedTuple, Optional)
from typing import Sequence as GenericSequence
from typing import Set, Type, Union, cast, overload

import torch
from typing_extensions import TypeVar, deprecated

import vllm.envs as envs
from vllm.config import (DecodingConfig, LoRAConfig, ModelConfig,
                         ObservabilityConfig, ParallelConfig, SchedulerConfig,
                         VllmConfig)
from vllm.core.scheduler import (ScheduledSequenceGroup, Scheduler,
                                 SchedulerOutputs)
from vllm.engine.arg_utils import EngineArgs
from vllm.engine.metrics_types import StatLoggerBase, Stats
from vllm.engine.output_processor.interfaces import (
    SequenceGroupOutputProcessor)
from vllm.engine.output_processor.stop_checker import StopChecker
from vllm.engine.output_processor.util import create_output_by_sequence_group
from vllm.entrypoints.openai.logits_processors import (
    get_logits_processors as get_openai_logits_processors)
from vllm.executor.executor_base import ExecutorBase
from vllm.executor.gpu_executor import GPUExecutor
from vllm.executor.ray_utils import initialize_ray_cluster
from vllm.inputs import (INPUT_REGISTRY, InputRegistry, ProcessorInputs,
                         PromptType, SingletonInputsAdapter)
from vllm.inputs.parse import is_encoder_decoder_inputs, is_token_prompt
from vllm.inputs.preprocess import InputPreprocessor
from vllm.logger import init_logger
from vllm.logits_process import get_bad_words_logits_processors
from vllm.lora.request import LoRARequest
from vllm.model_executor.guided_decoding import (
    get_local_guided_decoding_logits_processor)
from vllm.model_executor.layers.sampler import SamplerOutput
from vllm.multimodal import MULTIMODAL_REGISTRY, MultiModalRegistry
from vllm.outputs import (PoolingRequestOutput, RequestOutput,
                          RequestOutputFactory)
from vllm.pooling_params import PoolingParams
from vllm.prompt_adapter.request import PromptAdapterRequest
from vllm.sampling_params import RequestOutputKind, SamplingParams
from vllm.sequence import (ExecuteModelRequest, ParallelSampleSequenceGroup,
                           PoolingSequenceGroupOutput, Sequence, SequenceGroup,
                           SequenceGroupBase, SequenceGroupMetadata,
                           SequenceGroupOutput, SequenceStatus)
from vllm.tracing import (SpanAttributes, SpanKind, extract_trace_context,
                          init_tracer)
from vllm.transformers_utils.detokenizer import Detokenizer
from vllm.transformers_utils.tokenizer import AnyTokenizer
from vllm.transformers_utils.tokenizer_group import (
    BaseTokenizerGroup, init_tokenizer_from_configs)
from vllm.usage.usage_lib import (UsageContext, is_usage_stats_enabled,
                                  usage_message)
from vllm.utils import Counter, Device, deprecate_kwargs, weak_bind
from vllm.version import __version__ as VLLM_VERSION

logger = init_logger(__name__)
_LOCAL_LOGGING_INTERVAL_SEC = 5

_G = TypeVar("_G", bound=BaseTokenizerGroup, default=BaseTokenizerGroup)
_O = TypeVar("_O", RequestOutput, PoolingRequestOutput)


@dataclass
class SchedulerOutputState:
    """Caches the scheduler outputs for a virtual engine. Used for Multi-Step"""
    seq_group_metadata_list: Optional[List[SequenceGroupMetadata]] = None
    scheduler_outputs: Optional[SchedulerOutputs] = None
    allow_async_output_proc: bool = False
    last_output: Optional[SamplerOutput] = None


class OutputData(NamedTuple):
    outputs: List[SamplerOutput]
    seq_group_metadata_list: List[SequenceGroupMetadata]
    scheduler_outputs: SchedulerOutputs
    is_async: bool
    is_last_step: bool
    # Indicates if this output is from the first step of the
    # multi-step. When multi-step is disabled, this is always
    # set to True.
    # is_first_step_output is invalid when `outputs` has
    # outputs from multiple steps.
    is_first_step_output: Optional[bool]
    skip: List[int]


class SchedulerContext:

    def __init__(self, multi_step_stream_outputs: bool = False):
        self.output_queue: Deque[OutputData] = deque()
        self.request_outputs: List[Union[RequestOutput,
                                         PoolingRequestOutput]] = []
        self.seq_group_metadata_list: Optional[
            List[SequenceGroupMetadata]] = None
        self.scheduler_outputs: Optional[SchedulerOutputs] = None

        self.multi_step_stream_outputs: bool = multi_step_stream_outputs

    def append_output(self, outputs: List[SamplerOutput],
                      seq_group_metadata_list: List[SequenceGroupMetadata],
                      scheduler_outputs: SchedulerOutputs, is_async: bool,
                      is_last_step: bool,
                      is_first_step_output: Optional[bool]):
        self.output_queue.append(
            OutputData(outputs=outputs,
                       seq_group_metadata_list=seq_group_metadata_list,
                       scheduler_outputs=scheduler_outputs,
                       is_async=is_async,
                       is_last_step=is_last_step,
                       is_first_step_output=is_first_step_output,
                       skip=[]))


class LLMEngine:
    """An LLM engine that receives requests and generates texts.

    This is the main class for the vLLM engine. It receives requests
    from clients and generates texts from the LLM. It includes a tokenizer, a
    language model (possibly distributed across multiple GPUs), and GPU memory
    space allocated for intermediate states (aka KV cache). This class utilizes
    iteration-level scheduling and efficient memory management to maximize the
    serving throughput.

    The :class:`~vllm.LLM` class wraps this class for offline batched inference
    and the :class:`AsyncLLMEngine` class wraps this class for online serving.

    The config arguments are derived from :class:`~vllm.EngineArgs`. (See
    :ref:`engine-args`)

    Args:
        model_config: The configuration related to the LLM model.
        cache_config: The configuration related to the KV cache memory
            management.
        parallel_config: The configuration related to distributed execution.
        scheduler_config: The configuration related to the request scheduler.
        device_config: The configuration related to the device.
        lora_config (Optional): The configuration related to serving multi-LoRA.
        speculative_config (Optional): The configuration related to speculative
            decoding.
        executor_class: The model executor class for managing distributed
            execution.
        prompt_adapter_config (Optional): The configuration related to serving
            prompt adapters.
        log_stats: Whether to log statistics.
        usage_context: Specified entry point, used for usage info collection.
    """

    DO_VALIDATE_OUTPUT: ClassVar[bool] = False
    """A flag to toggle whether to validate the type of request output."""

    @classmethod
    @contextmanager
    def enable_output_validation(cls):
        cls.DO_VALIDATE_OUTPUT = True

        yield

        cls.DO_VALIDATE_OUTPUT = False

    @classmethod
    def validate_output(
        cls,
        output: object,
        output_type: Type[_O],
    ) -> _O:
        # 验证输出类型
        do_validate = cls.DO_VALIDATE_OUTPUT

        # 参数类型检查
        if ((TYPE_CHECKING or do_validate)
                and not isinstance(output, output_type)):
            raise TypeError(f"Expected output of type {output_type}, "
                            f"but found type {type(output)}")

        return cast(_O, output)

    @classmethod
    def validate_outputs(
        cls,
        outputs: GenericSequence[object],
        output_type: Type[_O],
    ) -> List[_O]:
        do_validate = cls.DO_VALIDATE_OUTPUT

        outputs_: List[_O]
        if TYPE_CHECKING or do_validate:
            outputs_ = []
            # 一个个验证过去, 但没通过验证的直接就抛出异常了
            for output in outputs:
                if not isinstance(output, output_type):
                    raise TypeError(f"Expected output of type {output_type}, "
                                    f"but found type {type(output)}")

                outputs_.append(output)
        else:
            outputs_ = outputs

        return outputs_

    tokenizer: Optional[BaseTokenizerGroup]

    def __init__(
        self,
        vllm_config: VllmConfig,
        executor_class: Type[ExecutorBase],
        log_stats: bool,
        usage_context: UsageContext = UsageContext.ENGINE_CONTEXT,
        stat_loggers: Optional[Dict[str, StatLoggerBase]] = None,
        input_registry: InputRegistry = INPUT_REGISTRY,
        mm_registry: MultiModalRegistry = MULTIMODAL_REGISTRY,
        use_cached_outputs: bool = False,
    ) -> None:

        self.vllm_config = vllm_config
        self.model_config = vllm_config.model_config
        self.cache_config = vllm_config.cache_config
        self.lora_config = vllm_config.lora_config
        self.parallel_config = vllm_config.parallel_config
        self.scheduler_config = vllm_config.scheduler_config
        self.device_config = vllm_config.device_config
        self.speculative_config = vllm_config.speculative_config  # noqa
        self.load_config = vllm_config.load_config
        self.decoding_config = vllm_config.decoding_config or DecodingConfig(  # noqa
        )
        self.prompt_adapter_config = vllm_config.prompt_adapter_config  # noqa
        self.observability_config = vllm_config.observability_config or ObservabilityConfig(  # noqa
        )

        logger.info(
            "Initializing an LLM engine (v%s) with config: %s, "
            "use_cached_outputs=%s, ",
            VLLM_VERSION,
            vllm_config,
            use_cached_outputs,
        )

        self.log_stats = log_stats
        self.use_cached_outputs = use_cached_outputs

        if not self.model_config.skip_tokenizer_init:
            # 初始化分词器和反分词器
            self.tokenizer = self._init_tokenizer()
            self.detokenizer = Detokenizer(self.tokenizer)
            tokenizer_group = self.get_tokenizer_group()
        else:
            self.tokenizer = None
            self.detokenizer = None
            tokenizer_group = None

        # Ensure that the function doesn't contain a reference to self,
        # to avoid engine GC issues
        def get_tokenizer_for_seq(sequence: Sequence) -> AnyTokenizer:
            assert tokenizer_group, ("tokenizer_group cannot be None, "
                                     "make sure skip_tokenizer_init is False")
            return tokenizer_group.get_lora_tokenizer(sequence.lora_request)

        self.seq_counter = Counter()
<<<<<<< HEAD
        # 生成配置
        self.generation_config_fields = _load_generation_config_dict(
            model_config)
=======
        self.generation_config_fields = (
            self.model_config.try_get_generation_config())
>>>>>>> 23c1b10a

        self.input_preprocessor = InputPreprocessor(self.model_config,
                                                    self.tokenizer,
                                                    mm_registry)

        self.input_registry = input_registry
        self.input_processor = input_registry.create_input_processor(
            self.model_config)

        self.model_executor = executor_class(vllm_config=vllm_config, )

        if self.model_config.runner_type != "pooling":
            self._initialize_kv_caches()

        # If usage stat is enabled, collect relevant info.
        if is_usage_stats_enabled():
            from vllm.model_executor.model_loader import (
                get_architecture_class_name)
            usage_message.report_usage(
                get_architecture_class_name(self.model_config),
                usage_context,
                extra_kvs={
                    # Common configuration
                    "dtype":
                    str(self.model_config.dtype),
                    "tensor_parallel_size":
                    self.parallel_config.tensor_parallel_size,
                    "block_size":
                    self.cache_config.block_size,
                    "gpu_memory_utilization":
                    self.cache_config.gpu_memory_utilization,

                    # Quantization
                    "quantization":
                    self.model_config.quantization,
                    "kv_cache_dtype":
                    str(self.cache_config.cache_dtype),

                    # Feature flags
                    "enable_lora":
                    bool(self.lora_config),
                    "enable_prompt_adapter":
                    bool(self.prompt_adapter_config),
                    "enable_prefix_caching":
                    self.cache_config.enable_prefix_caching,
                    "enforce_eager":
                    self.model_config.enforce_eager,
                    "disable_custom_all_reduce":
                    self.parallel_config.disable_custom_all_reduce,
                })


        # 原来是自定义的 tokenizer, 所以有 ping 方法
        if self.tokenizer:
            # Ping the tokenizer to ensure liveness if it runs in a
            # different process.
            self.tokenizer.ping()

        self.cached_scheduler_outputs = [
            SchedulerOutputState()
            for _ in range(self.parallel_config.pipeline_parallel_size)
        ]

        self.scheduler_contexts = [
            SchedulerContext(multi_step_stream_outputs=self.scheduler_config.
                             multi_step_stream_outputs)
            for _ in range(self.parallel_config.pipeline_parallel_size)
        ]

        if self.model_config.use_async_output_proc:
            process_model_outputs = weak_bind(self._process_model_outputs)

            self.async_callbacks = [
                partial(process_model_outputs,
                        ctx=self.scheduler_contexts[v_id])
                for v_id in range(self.parallel_config.pipeline_parallel_size)
            ]
        else:
            self.async_callbacks = []

        # Currently used by AsyncLLMEngine to ensure quick append
        # of request outputs to asyncio queues
        self.process_request_outputs_callback: Optional[Callable] = None

        # Create the scheduler.
        # NOTE: the cache_config here have been updated with the numbers of
        # GPU and CPU blocks, which are profiled in the distributed executor.
        self.scheduler = [
            Scheduler(
                self.scheduler_config, self.cache_config, self.lora_config,
                self.parallel_config.pipeline_parallel_size,
                self.async_callbacks[v_id]
                if self.model_config.use_async_output_proc else None)
            for v_id in range(self.parallel_config.pipeline_parallel_size)
        ]

        # Metric Logging.
        if self.log_stats:
            if stat_loggers is not None:
                self.stat_loggers = stat_loggers
            else:
                # Lazy import for prometheus multiprocessing.
                # We need to set PROMETHEUS_MULTIPROC_DIR environment variable
                # before prometheus_client is imported.
                # See https://prometheus.github.io/client_python/multiprocess/
                from vllm.engine.metrics import (LoggingStatLogger,
                                                 PrometheusStatLogger)

                self.stat_loggers = {
                    "logging":
                    LoggingStatLogger(
                        local_interval=_LOCAL_LOGGING_INTERVAL_SEC,
                        vllm_config=vllm_config),
                    "prometheus":
                    PrometheusStatLogger(
                        local_interval=_LOCAL_LOGGING_INTERVAL_SEC,
                        labels=dict(
                            model_name=self.model_config.served_model_name),
                        vllm_config=vllm_config),
                }
                self.stat_loggers["prometheus"].info("cache_config",
                                                     self.cache_config)

        self.tracer = None
        if self.observability_config.otlp_traces_endpoint:
            self.tracer = init_tracer(
                "vllm.llm_engine",
                self.observability_config.otlp_traces_endpoint)

        # 输出处理器
        # Create sequence output processor, e.g. for beam search or
        # speculative decoding.
        self.output_processor = (
            SequenceGroupOutputProcessor.create_output_processor(
                self.scheduler_config,
                self.detokenizer,
                self.scheduler,
                self.seq_counter,
                get_tokenizer_for_seq,
                stop_checker=StopChecker(
                    self.scheduler_config.max_model_len,
                    get_tokenizer_for_seq,
                ),
            ))

        self.seq_id_to_seq_group: Dict[str, SequenceGroupBase] = {}

    def _initialize_kv_caches(self) -> None:
        """Initialize the KV cache in the worker(s).

        The workers will determine the number of blocks in both the GPU cache
        and the swap CPU cache.
        """
<<<<<<< HEAD
        # 计算块数
=======
        start = time.time()
>>>>>>> 23c1b10a
        num_gpu_blocks, num_cpu_blocks = (
            self.model_executor.determine_num_available_blocks())

        if self.cache_config.num_gpu_blocks_override is not None:
            num_gpu_blocks_override = self.cache_config.num_gpu_blocks_override
            logger.info(
                "Overriding num_gpu_blocks=%d with "
                "num_gpu_blocks_override=%d", num_gpu_blocks,
                num_gpu_blocks_override)
            num_gpu_blocks = num_gpu_blocks_override

        self.cache_config.num_gpu_blocks = num_gpu_blocks
        self.cache_config.num_cpu_blocks = num_cpu_blocks

        # 初始化缓存
        self.model_executor.initialize_cache(num_gpu_blocks, num_cpu_blocks)
        elapsed = time.time() - start
        logger.info(("init engine (profile, create kv cache, "
                     "warmup model) took %.2f seconds"), elapsed)

    @classmethod
    def _get_executor_cls(cls,
                          engine_config: VllmConfig) -> Type[ExecutorBase]:
        distributed_executor_backend = (
            engine_config.parallel_config.distributed_executor_backend)
        # 这里选择了具体的实现类
        # Initialize the cluster and specify the executor class.
        if isinstance(distributed_executor_backend, type):
            if not issubclass(distributed_executor_backend, ExecutorBase):
                raise TypeError(
                    "distributed_executor_backend must be a subclass of "
                    f"ExecutorBase. Got {distributed_executor_backend}.")
            if distributed_executor_backend.uses_ray:  # type: ignore
                initialize_ray_cluster(engine_config.parallel_config)
            executor_class = distributed_executor_backend
        elif engine_config.device_config.device_type == "neuron":
            from vllm.executor.neuron_executor import NeuronExecutor
            executor_class = NeuronExecutor
        elif engine_config.device_config.device_type == "tpu":
            if distributed_executor_backend == "ray":
                initialize_ray_cluster(engine_config.parallel_config)
                from vllm.executor.ray_tpu_executor import RayTPUExecutor
                executor_class = RayTPUExecutor
            else:
                assert distributed_executor_backend is None
                from vllm.executor.tpu_executor import TPUExecutor
                executor_class = TPUExecutor
        elif engine_config.device_config.device_type == "cpu":
            # cpu 的可以看下
            from vllm.executor.cpu_executor import CPUExecutor
            executor_class = CPUExecutor
        elif engine_config.device_config.device_type == "hpu":
            if distributed_executor_backend == "ray":
                initialize_ray_cluster(engine_config.parallel_config)
                from vllm.executor.ray_hpu_executor import RayHPUExecutor
                executor_class = RayHPUExecutor
            else:
                from vllm.executor.hpu_executor import HPUExecutor
                executor_class = HPUExecutor
        elif engine_config.device_config.device_type == "openvino":
            from vllm.executor.openvino_executor import OpenVINOExecutor
            executor_class = OpenVINOExecutor
        elif engine_config.device_config.device_type == "xpu":
            if distributed_executor_backend == "ray":
                initialize_ray_cluster(engine_config.parallel_config)
                from vllm.executor.ray_xpu_executor import RayXPUExecutor
                executor_class = RayXPUExecutor
            elif distributed_executor_backend == "mp":
                # FIXME(kunshang):
                # spawn needs calling `if __name__ == '__main__':``
                # fork is not supported for xpu start new process.
                logger.error(
                    "Both start methods (spawn and fork) have issue "
                    "on XPU if you use mp backend, Please try ray instead.")
            else:
                from vllm.executor.xpu_executor import XPUExecutor
                executor_class = XPUExecutor
        elif distributed_executor_backend == "ray":
            # 分布式的也应该看下
            initialize_ray_cluster(engine_config.parallel_config)
            from vllm.executor.ray_gpu_executor import RayGPUExecutor
            executor_class = RayGPUExecutor
        elif distributed_executor_backend == "mp":
            from vllm.executor.multiproc_gpu_executor import (
                MultiprocessingGPUExecutor)
            assert not envs.VLLM_USE_RAY_SPMD_WORKER, (
                "multiprocessing distributed executor backend does not "
                "support VLLM_USE_RAY_SPMD_WORKER=1")
            executor_class = MultiprocessingGPUExecutor
        else:
            # GPU 的也要看下
            from vllm.executor.gpu_executor import GPUExecutor
            executor_class = GPUExecutor
        return executor_class

    @classmethod
    def from_engine_args(
        cls,
        engine_args: EngineArgs,
        usage_context: UsageContext = UsageContext.ENGINE_CONTEXT,
        stat_loggers: Optional[Dict[str, StatLoggerBase]] = None,
    ) -> "LLMEngine":
        """Creates an LLM engine from the engine arguments."""
        # Create the engine configs.
        engine_config = engine_args.create_engine_config(usage_context)
        executor_class = cls._get_executor_cls(engine_config)
        # Create the LLM engine.
        engine = cls(
            vllm_config=engine_config,
            executor_class=executor_class,
            log_stats=not engine_args.disable_log_stats,
            usage_context=usage_context,
            stat_loggers=stat_loggers,
        )

        return engine

    def __reduce__(self):
        # This is to ensure that the LLMEngine is not referenced in
        # the closure used to initialize Ray worker actors
        raise RuntimeError("LLMEngine should not be pickled!")

    def __del__(self):
        # Shutdown model executor when engine is garbage collected
        # Use getattr since __init__ can fail before the field is set
        if model_executor := getattr(self, "model_executor", None):
            model_executor.shutdown()

    def get_tokenizer_group(
        self,
        group_type: Type[_G] = BaseTokenizerGroup,
    ) -> _G:
        tokenizer_group = self.tokenizer

        if tokenizer_group is None:
            raise ValueError("Unable to get tokenizer because "
                             "skip_tokenizer_init is True")
        if not isinstance(tokenizer_group, group_type):
            raise TypeError("Invalid type of tokenizer group. "
                            f"Expected type: {group_type}, but "
                            f"found type: {type(tokenizer_group)}")

        return tokenizer_group

    def get_tokenizer(
        self,
        lora_request: Optional[LoRARequest] = None,
    ) -> AnyTokenizer:
        return self.get_tokenizer_group().get_lora_tokenizer(lora_request)

    def _init_tokenizer(self) -> BaseTokenizerGroup:
        return init_tokenizer_from_configs(
            model_config=self.model_config,
            scheduler_config=self.scheduler_config,
            parallel_config=self.parallel_config,
            lora_config=self.lora_config)

    def _verify_args(self) -> None:
        self.model_config.verify_with_parallel_config(self.parallel_config)
        self.cache_config.verify_with_parallel_config(self.parallel_config)
        if self.lora_config:
            self.lora_config.verify_with_model_config(self.model_config)
            self.lora_config.verify_with_scheduler_config(
                self.scheduler_config)
        if self.prompt_adapter_config:
            self.prompt_adapter_config.verify_with_model_config(
                self.model_config)

    def _add_processed_request(
        self,
        request_id: str,
        processed_inputs: ProcessorInputs,
        params: Union[SamplingParams, PoolingParams],
        arrival_time: float,
        lora_request: Optional[LoRARequest],
        prompt_adapter_request: Optional[PromptAdapterRequest],
        trace_headers: Optional[Mapping[str, str]] = None,
        priority: int = 0,
    ) -> Optional[SequenceGroup]:
        """Add a processed request to the engine's request pool.
        return the created sequence group.
        """
        if isinstance(params, SamplingParams) and params.n > 1:
            ParallelSampleSequenceGroup.add_request(
                request_id,
                self,
                params,
                processed_inputs=processed_inputs,
                arrival_time=arrival_time,
                lora_request=lora_request,
                trace_headers=trace_headers,
                prompt_adapter_request=prompt_adapter_request,
                priority=priority,
            )
            return None

        self._validate_model_inputs(processed_inputs, lora_request)
        # Create the sequences.
        block_size = self.cache_config.block_size
        seq_id = next(self.seq_counter)
        eos_token_id = self.input_preprocessor.get_eos_token_id(lora_request)

        if is_encoder_decoder_inputs(processed_inputs):
            decoder_inputs = processed_inputs["decoder"]
            encoder_inputs = processed_inputs["encoder"]
        else:
            decoder_inputs = processed_inputs
            encoder_inputs = None

        seq = Sequence(seq_id, decoder_inputs, block_size, eos_token_id,
                       lora_request, prompt_adapter_request)

        encoder_seq = (None if encoder_inputs is None else Sequence(
            seq_id, encoder_inputs, block_size, eos_token_id, lora_request,
            prompt_adapter_request))

        # Create a SequenceGroup based on SamplingParams or PoolingParams
        if isinstance(params, SamplingParams):
            seq_group = self._create_sequence_group_with_sampling(
                request_id,
                seq,
                params,
                arrival_time=arrival_time,
                lora_request=lora_request,
                trace_headers=trace_headers,
                prompt_adapter_request=prompt_adapter_request,
                encoder_seq=encoder_seq,
                priority=priority)
        elif isinstance(params, PoolingParams):
            seq_group = self._create_sequence_group_with_pooling(
                request_id,
                seq,
                params,
                arrival_time=arrival_time,
                lora_request=lora_request,
                prompt_adapter_request=prompt_adapter_request,
                encoder_seq=encoder_seq,
                priority=priority)
        else:
            raise ValueError(
                "Either SamplingParams or PoolingParams must be provided.")

        # Add the sequence group to the scheduler with least unfinished seqs.
        costs = [
            scheduler.get_num_unfinished_seq_groups()
            for scheduler in self.scheduler
        ]
        min_cost_scheduler = self.scheduler[costs.index(min(costs))]
        min_cost_scheduler.add_seq_group(seq_group)

        return seq_group

    def stop_remote_worker_execution_loop(self) -> None:
        self.model_executor.stop_remote_worker_execution_loop()

    @overload
    def add_request(
        self,
        request_id: str,
        prompt: PromptType,
        params: Union[SamplingParams, PoolingParams],
        arrival_time: Optional[float] = None,
        lora_request: Optional[LoRARequest] = None,
        trace_headers: Optional[Mapping[str, str]] = None,
        prompt_adapter_request: Optional[PromptAdapterRequest] = None,
        priority: int = 0,
    ) -> None:
        ...

    @overload
    @deprecated("'inputs' will be renamed to 'prompt")
    def add_request(
        self,
        request_id: str,
        *,
        inputs: PromptType,
        params: Union[SamplingParams, PoolingParams],
        arrival_time: Optional[float] = None,
        lora_request: Optional[LoRARequest] = None,
        trace_headers: Optional[Mapping[str, str]] = None,
        prompt_adapter_request: Optional[PromptAdapterRequest] = None,
        priority: int = 0,
    ) -> None:
        ...

    @deprecate_kwargs(
        "inputs",
        additional_message="Please use the 'prompt' parameter instead.",
    )
    def add_request(
            self,
            request_id: str,
            prompt: Optional[PromptType] = None,
            params: Optional[Union[SamplingParams, PoolingParams]] = None,
            arrival_time: Optional[float] = None,
            lora_request: Optional[LoRARequest] = None,
            trace_headers: Optional[Mapping[str, str]] = None,
            prompt_adapter_request: Optional[PromptAdapterRequest] = None,
            priority: int = 0,
            *,
            inputs: Optional[PromptType] = None,  # DEPRECATED
    ) -> None:
        """Add a request to the engine's request pool.

        The request is added to the request pool and will be processed by the
        scheduler as `engine.step()` is called. The exact scheduling policy is
        determined by the scheduler.

        Args:
            request_id: The unique ID of the request.
            prompt: The prompt to the LLM. See :class:`~vllm.inputs.PromptType`
                for more details about the format of each input.
            params: Parameters for sampling or pooling.
                :class:`~vllm.SamplingParams` for text generation.
                :class:`~vllm.PoolingParams` for pooling.
            arrival_time: The arrival time of the request. If None, we use
                the current monotonic time.
            trace_headers: OpenTelemetry trace headers.
            priority: The priority of the request.
                Only applicable with priority scheduling.

        Details:
            - Set arrival_time to the current time if it is None.
            - Set prompt_token_ids to the encoded prompt if it is None.
            - Create `n` number of :class:`~vllm.Sequence` objects.
            - Create a :class:`~vllm.SequenceGroup` object
              from the list of :class:`~vllm.Sequence`.
            - Add the :class:`~vllm.SequenceGroup` object to the scheduler.

        Example:
            >>> # initialize engine
            >>> engine = LLMEngine.from_engine_args(engine_args)
            >>> # set request arguments
            >>> example_prompt = "Who is the president of the United States?"
            >>> sampling_params = SamplingParams(temperature=0.0)
            >>> request_id = 0
            >>>
            >>> # add the request to the engine
            >>> engine.add_request(
            >>>    str(request_id),
            >>>    example_prompt,
            >>>    SamplingParams(temperature=0.0))
            >>> # continue the request processing
            >>> ...
        """
        if inputs is not None:
            prompt = inputs
        assert prompt is not None and params is not None

        if lora_request is not None and not self.lora_config:
            raise ValueError(f"Got lora_request {lora_request} but LoRA is "
                             "not enabled!")

        if priority != 0 and not self.scheduler_config.policy == "priority":
            raise ValueError(f"Got priority {priority} but "
                             "Priority scheduling is not enabled.")

        if isinstance(params, SamplingParams) \
            and (params.guided_decoding or params.logits_processors) \
            and self.scheduler_config.num_scheduler_steps > 1:
            raise ValueError(
                "Guided decoding and logits processors are not supported "
                "in multi-step decoding")

        if arrival_time is None:
            arrival_time = time.time()

        if self.tokenizer is not None:
            self._validate_token_prompt(
                prompt,
                tokenizer=self.get_tokenizer(lora_request=lora_request))

        preprocessed_inputs = self.input_preprocessor.preprocess(
            prompt,
            request_id=request_id,
            lora_request=lora_request,
            prompt_adapter_request=prompt_adapter_request,
        )
        processed_inputs = self.input_processor(preprocessed_inputs)

        self._add_processed_request(
            request_id=request_id,
            processed_inputs=processed_inputs,
            params=params,
            arrival_time=arrival_time,
            lora_request=lora_request,
            prompt_adapter_request=prompt_adapter_request,
            trace_headers=trace_headers,
            priority=priority,
        )

    def _validate_token_prompt(self, prompt: PromptType,
                               tokenizer: AnyTokenizer):
        # Guard against out-of-vocab tokens.
        # For some tokenizers, tokenizer.decode will happily return empty text
        # for token ids that are out of vocab, and we don't detect token ids
        # that are greater than the max token id before running the model.
        # However, these token ids will later crash a cuda kernel at runtime
        # with an index out of bounds error. This will crash the entire engine.
        # This needs to happen before multimodal input pre-processing, which
        # may add dummy <image> tokens that aren't part of the tokenizer's
        # vocabulary.
        if is_token_prompt(prompt):
            prompt_ids = prompt["prompt_token_ids"]
            if len(prompt_ids) == 0:
                # Empty prompt check is handled later
                return
            max_input_id = max(prompt_ids)
            if max_input_id > tokenizer.max_token_id:
                raise ValueError(
                    "Token id {} is out of vocabulary".format(max_input_id))

    def _create_sequence_group_with_sampling(
        self,
        request_id: str,
        seq: Sequence,
        sampling_params: SamplingParams,
        arrival_time: float,
        lora_request: Optional[LoRARequest],
        trace_headers: Optional[Mapping[str, str]] = None,
        prompt_adapter_request: Optional[PromptAdapterRequest] = None,
        encoder_seq: Optional[Sequence] = None,
        priority: int = 0,
    ) -> SequenceGroup:
        """Creates a SequenceGroup with SamplingParams."""
        max_logprobs = self.get_model_config().max_logprobs
        if (sampling_params.logprobs
                and sampling_params.logprobs > max_logprobs) or (
                    sampling_params.prompt_logprobs
                    and sampling_params.prompt_logprobs > max_logprobs):
            raise ValueError(f"Cannot request more than "
                             f"{max_logprobs} logprobs.")

        sampling_params = self._build_logits_processors(
            sampling_params, lora_request)

        # Defensive copy of SamplingParams, which are used by the sampler,
        # this doesn't deep-copy LogitsProcessor objects
        sampling_params = sampling_params.clone()

        sampling_params.update_from_generation_config(
            self.generation_config_fields, seq.eos_token_id)

        # Create the sequence group.
        seq_group = SequenceGroup(
            request_id=request_id,
            seqs=[seq],
            arrival_time=arrival_time,
            sampling_params=sampling_params,
            lora_request=lora_request,
            trace_headers=trace_headers,
            prompt_adapter_request=prompt_adapter_request,
            encoder_seq=encoder_seq,
            priority=priority)

        return seq_group

    def _create_sequence_group_with_pooling(
        self,
        request_id: str,
        seq: Sequence,
        pooling_params: PoolingParams,
        arrival_time: float,
        lora_request: Optional[LoRARequest],
        prompt_adapter_request: Optional[PromptAdapterRequest],
        encoder_seq: Optional[Sequence] = None,
        priority: int = 0,
    ) -> SequenceGroup:
        """Creates a SequenceGroup with PoolingParams."""
        # Defensive copy of PoolingParams, which are used by the pooler
        pooling_params = pooling_params.clone()
        # Create the sequence group.
        seq_group = SequenceGroup(
            request_id=request_id,
            seqs=[seq],
            arrival_time=arrival_time,
            lora_request=lora_request,
            pooling_params=pooling_params,
            prompt_adapter_request=prompt_adapter_request,
            encoder_seq=encoder_seq,
            priority=priority)
        return seq_group

    def abort_request(self, request_id: Union[str, Iterable[str]]) -> None:
        """Aborts a request(s) with the given ID.

        Args:
            request_id: The ID(s) of the request to abort.

        Details:
            - Refer to the
              :meth:`~vllm.core.scheduler.Scheduler.abort_seq_group`
              from class :class:`~vllm.core.scheduler.Scheduler`.

        Example:
            >>> # initialize engine and add a request with request_id
            >>> request_id = str(0)
            >>> # abort the request
            >>> engine.abort_request(request_id)
        """
        for scheduler in self.scheduler:
            scheduler.abort_seq_group(request_id)

    def get_model_config(self) -> ModelConfig:
        """Gets the model configuration."""
        return self.model_config

    def get_parallel_config(self) -> ParallelConfig:
        """Gets the parallel configuration."""
        return self.parallel_config

    def get_decoding_config(self) -> DecodingConfig:
        """Gets the decoding configuration."""
        return self.decoding_config

    def get_scheduler_config(self) -> SchedulerConfig:
        """Gets the scheduler configuration."""
        return self.scheduler_config

    def get_lora_config(self) -> LoRAConfig:
        """Gets the LoRA configuration."""
        return self.lora_config

    def get_num_unfinished_requests(self) -> int:
        """Gets the number of unfinished requests."""
        return sum(scheduler.get_num_unfinished_seq_groups()
                   for scheduler in self.scheduler)

    def has_unfinished_requests(self) -> bool:
        """Returns True if there are unfinished requests."""
        return any(scheduler.has_unfinished_seqs()
                   for scheduler in self.scheduler)

    def has_unfinished_requests_for_virtual_engine(
            self, virtual_engine: int) -> bool:
        """
        Returns True if there are unfinished requests for the virtual engine.
        """
        return self.scheduler[virtual_engine].has_unfinished_seqs()

    @staticmethod
    def _process_sequence_group_outputs(
        seq_group: SequenceGroup,
        outputs: List[PoolingSequenceGroupOutput],
    ) -> None:
        seq_group.pooled_data = outputs[0].data

        for seq in seq_group.get_seqs():
            seq.status = SequenceStatus.FINISHED_STOPPED

        return

    def _update_num_computed_tokens_for_multi_step_prefill(
            self, seq_group: SequenceGroup,
            seq_group_meta: SequenceGroupMetadata,
            is_first_step_output: Optional[bool]):
        """
        This function updates num_computed_tokens for prompt sequences
        when Multi-Step is enabled.

        seq_group: SequenceGroup to update the num_computed_tokens for.
        seq_group_meta: Metadata of the given SequenceGroup.
        is_first_step_output: Optional[bool] -
            When available, is_first_step_output indicates if the appended
            output token is the output of the first-step in multi-step.
            A value of None indicates that outputs from all steps in
            in multi-step are submitted in a single burst.
        """

        assert self.scheduler_config.is_multi_step

        if not seq_group_meta.is_prompt:
            # num_computed_token updates for multi-step decodes happen after
            # the tokens are appended to the sequence.
            return

        do_update: bool = False
        if self.scheduler_config.chunked_prefill_enabled:
            # In multi-step + chunked-prefill case, the prompt sequences
            # that are scheduled are fully processed in the first step.
            do_update = is_first_step_output is None or is_first_step_output
        else:
            # Normal multi-step decoding case. In this case prompt-sequences
            # are actually single-stepped. Always update in this case.
            assert seq_group.state.num_steps == 1
            do_update = True

        if do_update:
            seq_group.update_num_computed_tokens(
                seq_group_meta.token_chunk_size)

    def _process_model_outputs(self,
                               ctx: SchedulerContext,
                               request_id: Optional[str] = None) -> None:
        """Apply the model output to the sequences in the scheduled seq groups
        and return responses.

        ctx: The virtual engine context to work on
        request_id: If provided, then only this request is going to be processed
        """

        now = time.time()

        if len(ctx.output_queue) == 0:
            return None

        # Get pending async postprocessor
        if request_id:
            # When we process only one request, no pop is required
            # (since later we will process all of the rest)
            (outputs, seq_group_metadata_list, scheduler_outputs, is_async,
             is_last_step, is_first_step_output, skip) = ctx.output_queue[0]
        else:
            (outputs, seq_group_metadata_list, scheduler_outputs, is_async,
             is_last_step, is_first_step_output,
             skip) = ctx.output_queue.popleft()

        # Sanity check
        assert len(seq_group_metadata_list) == len(
            scheduler_outputs.scheduled_seq_groups)

        has_multiple_outputs: bool = len(outputs) > 1
        outputs_by_sequence_group: List[List[SequenceGroupOutput]]
        if has_multiple_outputs:
            assert self.scheduler_config.is_multi_step or \
                     self.speculative_config
            # Organize outputs by [step][sequence group] instead of
            # [sequence group][step].
            outputs_by_sequence_group = create_output_by_sequence_group(
                outputs, num_seq_groups=len(seq_group_metadata_list))
            # We have outputs for multiple steps submitted in a single burst,
            # so invalidate is_first_step_output.
            is_first_step_output = None
        else:
            outputs_by_sequence_group = outputs

        # Determine the requests we need to operate on
        if request_id:
            indices = []
            for i, seq_group_meta in enumerate(seq_group_metadata_list):
                if seq_group_meta.request_id == request_id:
                    assert i not in skip  # Cannot be called twice
                    indices.append(i)
                    break

            # If the request_id was not found, then it means that
            # this is a new request that has no pending async
            # postprocessor
            if not indices:
                return
        else:
            indices = range(len(seq_group_metadata_list))  # type: ignore

        finished_before: List[int] = []
        finished_now: List[int] = []
        for i in indices:
            if i in skip:
                continue

            seq_group_meta = seq_group_metadata_list[i]
            scheduled_seq_group = scheduler_outputs.scheduled_seq_groups[i]

            seq_group: SequenceGroup = scheduled_seq_group.seq_group

            if seq_group.is_finished():
                finished_before.append(i)
                continue

            output: List[SequenceGroupOutput]
            if has_multiple_outputs:
                output = outputs_by_sequence_group[i]
            else:
                output = [outputs_by_sequence_group[0][i]]

            if not is_async:
                if self.scheduler_config.is_multi_step:
                    # Updates happen only if the sequence is prefill
                    self._update_num_computed_tokens_for_multi_step_prefill(
                        seq_group, seq_group_meta, is_first_step_output)
                else:
                    seq_group.update_num_computed_tokens(
                        seq_group_meta.token_chunk_size or 0)

            if outputs:
                for o in outputs:
                    if (isinstance(o, SamplerOutput)
                            and seq_group.metrics is not None):
                        if seq_group.metrics.model_forward_time is not None:
                            seq_group.metrics.model_forward_time += (
                                o.model_forward_time or 0)
                        else:
                            seq_group.metrics.model_forward_time = (
                                o.model_forward_time)
                        if seq_group.metrics.model_execute_time is not None:
                            seq_group.metrics.model_execute_time += (
                                o.model_execute_time or 0)
                        else:
                            seq_group.metrics.model_execute_time = (
                                o.model_execute_time)

            if self.model_config.runner_type == "pooling":
                self._process_sequence_group_outputs(seq_group, output)
            else:
                self.output_processor.process_prompt_logprob(seq_group, output)
                if seq_group_meta.do_sample:
                    self.output_processor.process_outputs(
                        seq_group, output, is_async)

            if seq_group.is_finished():
                finished_now.append(i)

        # Generate outputs for the requests that finished this iteration
        for i in finished_now:
            scheduled_seq_group = scheduler_outputs.scheduled_seq_groups[i]

            seq_group = scheduled_seq_group.seq_group
            seq_group.maybe_set_first_token_time(now)
            if not seq_group.is_prefill():
                seq_group.set_last_token_time(now)
            request_output = RequestOutputFactory.create(
                seq_group,
                self.seq_id_to_seq_group,
                use_cache=self.use_cached_outputs)
            if request_output:
                ctx.request_outputs.append(request_output)

        # When we process a single request, we skip it for the next time,
        # and invoke the request output callback (if there was final output)
        if request_id:
            assert len(indices) == 1
            skip.append(indices[0])

            if (finished_now
                    and self.process_request_outputs_callback is not None):
                self.process_request_outputs_callback(ctx.request_outputs)
                ctx.request_outputs.clear()
            return

        # Free currently finished requests
        if finished_now:
            for scheduler in self.scheduler:
                scheduler.free_finished_seq_groups()

        # For multi-step without streaming, don't create outputs each iteration
        if not is_last_step and not ctx.multi_step_stream_outputs:
            # Immediately process request outputs here (if callback is given)
            if (finished_now
                    and self.process_request_outputs_callback is not None):
                self.process_request_outputs_callback(ctx.request_outputs)
                ctx.request_outputs.clear()
            return

        # Create the outputs
        for i in indices:
            if i in skip or i in finished_before or i in finished_now:
                continue  # Avoids double processing

            scheduled_seq_group = scheduler_outputs.scheduled_seq_groups[i]

            seq_group = scheduled_seq_group.seq_group
            seq_group.maybe_set_first_token_time(now)
            if not seq_group.is_prefill():
                seq_group.set_last_token_time(now)
            request_output = RequestOutputFactory.create(
                seq_group,
                self.seq_id_to_seq_group,
                use_cache=self.use_cached_outputs)
            if request_output:
                ctx.request_outputs.append(request_output)

        # For multi-step with streaming, create outputs each iteration
        if not is_last_step and ctx.multi_step_stream_outputs:
            # Immediately process request outputs here (if callback is given)
            if self.process_request_outputs_callback is not None:
                self.process_request_outputs_callback(ctx.request_outputs)
                ctx.request_outputs.clear()
            return

        for seq_group in scheduler_outputs.ignored_seq_groups:
            params = seq_group.sampling_params
            if params is not None and params.output_kind == (
                    RequestOutputKind.DELTA) and not seq_group.is_finished():
                continue

            request_output = RequestOutputFactory.create(
                seq_group,
                self.seq_id_to_seq_group,
                use_cache=self.use_cached_outputs,
            )
            if request_output:
                ctx.request_outputs.append(request_output)

        # Immediately process request outputs here (if callback is given)
        if (ctx.request_outputs
                and self.process_request_outputs_callback is not None):
            self.process_request_outputs_callback(ctx.request_outputs)
            ctx.request_outputs.clear()

        # For async case, we need to record the stats here.
        # For non-async case, the stats are done in the
        # LLMEngine/AsyncLLMEngine directly
        if is_async:
            # Log stats.
            self.do_log_stats(scheduler_outputs, outputs, finished_before,
                              skip)

            # Tracing
            self.do_tracing(scheduler_outputs, finished_before)

        return None

    def _advance_to_next_step(
            self, output: List[SamplerOutput],
            seq_group_metadata_list: List[SequenceGroupMetadata],
            scheduled_seq_groups: List[ScheduledSequenceGroup]) -> None:
        """Given model output from a single run, append the tokens to the
        sequences. This is normally done inside output processor, but it is
        required if the worker is to perform async forward pass to next step.
        """
        for seq_group_metadata, sequence_group_outputs, scheduled_seq_group in \
            zip(seq_group_metadata_list, output, scheduled_seq_groups):
            seq_group = scheduled_seq_group.seq_group

            if seq_group.is_finished():
                continue

            if self.scheduler_config.is_multi_step:
                # Updates happen only if the sequence is prefill
                self._update_num_computed_tokens_for_multi_step_prefill(
                    seq_group, seq_group_metadata,
                    seq_group.state.num_steps == 1)
            else:
                token_chunk_size = (seq_group_metadata.token_chunk_size
                                    if seq_group_metadata.token_chunk_size
                                    is not None else 0)
                seq_group.update_num_computed_tokens(token_chunk_size)

            if seq_group_metadata.do_sample:
                assert len(sequence_group_outputs.samples) == 1, (
                    "Async output processor expects a single sample"
                    " (i.e sampling_params.n == 1)")
                sample = sequence_group_outputs.samples[0]

                assert len(seq_group.seqs) == 1
                seq = seq_group.seqs[0]

                if self.scheduler_config.is_multi_step:
                    is_prefill_append = seq.data.get_num_uncomputed_tokens(
                    ) == 0
                    seq.append_token_id(sample.output_token, sample.logprobs)
                    if not is_prefill_append:
                        seq_group.update_num_computed_tokens(1)
                else:
                    seq.append_token_id(sample.output_token, sample.logprobs)

    def step(self) -> List[Union[RequestOutput, PoolingRequestOutput]]:
        """Performs one decoding iteration and returns newly generated results.

        .. figure:: https://i.imgur.com/sv2HssD.png
            :alt: Overview of the step function
            :align: center

            Overview of the step function.

        Details:
            - Step 1: Schedules the sequences to be executed in the next
              iteration and the token blocks to be swapped in/out/copy.

                - Depending on the scheduling policy,
                  sequences may be `preempted/reordered`.
                - A Sequence Group (SG) refer to a group of sequences
                  that are generated from the same prompt.

            - Step 2: Calls the distributed executor to execute the model.
            - Step 3: Processes the model output. This mainly includes:

                - Decodes the relevant outputs.
                - Updates the scheduled sequence groups with model outputs
                  based on its `sampling parameters` (`use_beam_search` or not).
                - Frees the finished sequence groups.

            - Finally, it creates and returns the newly generated results.

        Example:
            >>> # Please see the example/ folder for more detailed examples.
            >>>
            >>> # initialize engine and request arguments
            >>> engine = LLMEngine.from_engine_args(engine_args)
            >>> example_inputs = [(0, "What is LLM?",
            >>>    SamplingParams(temperature=0.0))]
            >>>
            >>> # Start the engine with an event loop
            >>> while True:
            >>>     if example_inputs:
            >>>         req_id, prompt, sampling_params = example_inputs.pop(0)
            >>>         engine.add_request(str(req_id),prompt,sampling_params)
            >>>
            >>>     # continue the request processing
            >>>     request_outputs = engine.step()
            >>>     for request_output in request_outputs:
            >>>         if request_output.finished:
            >>>             # return or show the request output
            >>>
            >>>     if not (engine.has_unfinished_requests() or example_inputs):
            >>>         break
        """
        if self.parallel_config.pipeline_parallel_size > 1:
            raise NotImplementedError(
                "Pipeline parallelism is only supported through AsyncLLMEngine "
                "as performance will be severely degraded otherwise.")

        # For llm_engine, there is no pipeline parallel support, so the engine
        # used is always 0.
        virtual_engine = 0

        # These are cached outputs from previous iterations. None if on first
        # iteration
        cached_outputs = self.cached_scheduler_outputs[virtual_engine]
        seq_group_metadata_list = cached_outputs.seq_group_metadata_list
        scheduler_outputs = cached_outputs.scheduler_outputs
        allow_async_output_proc = cached_outputs.allow_async_output_proc

        ctx = self.scheduler_contexts[virtual_engine]

        # Clear outputs for each new scheduler iteration
        ctx.request_outputs.clear()

        # Skip the scheduler if there are any remaining steps in the seq groups.
        # This ensures that the scheduler is only called again when the current
        # batch has completed.
        if not self._has_remaining_steps(seq_group_metadata_list):
            # Schedule iteration
            (seq_group_metadata_list, scheduler_outputs,
             allow_async_output_proc
             ) = self.scheduler[virtual_engine].schedule()

            ctx.seq_group_metadata_list = seq_group_metadata_list
            ctx.scheduler_outputs = scheduler_outputs

            finished_requests_ids = self.scheduler[
                virtual_engine].get_and_reset_finished_requests_ids()

            # Maybe switch from async mode to sync mode
            if not allow_async_output_proc and len(ctx.output_queue) > 0:
                self._process_model_outputs(ctx=ctx)

            if (self.scheduler_config.is_multi_step
                    and scheduler_outputs.num_lookahead_slots > 0):
                # cache the scheduler outputs for the next iteration if we have
                # lookahead slots
                self._cache_scheduler_outputs_for_multi_step(
                    virtual_engine, seq_group_metadata_list, scheduler_outputs,
                    allow_async_output_proc)
        else:
            finished_requests_ids = list()

        assert seq_group_metadata_list is not None
        assert scheduler_outputs is not None

        if not scheduler_outputs.is_empty():

            # Check if we have a cached last_output from the previous iteration.
            # For supporting PP this is probably the best way to pass the
            # sampled_token_ids, as a separate broadcast over all the PP stages
            # will cause one virtual engine's microbatch to block the pipeline.
            last_sampled_token_ids = \
                self._get_last_sampled_token_ids(virtual_engine)

            execute_model_req = ExecuteModelRequest(
                seq_group_metadata_list=seq_group_metadata_list,
                blocks_to_swap_in=scheduler_outputs.blocks_to_swap_in,
                blocks_to_swap_out=scheduler_outputs.blocks_to_swap_out,
                blocks_to_copy=scheduler_outputs.blocks_to_copy,
                num_lookahead_slots=scheduler_outputs.num_lookahead_slots,
                running_queue_size=scheduler_outputs.running_queue_size,
                finished_requests_ids=finished_requests_ids,
                # We use ExecuteModelRequest to pass the last sampled_token_ids
                # to each of the non-last PP stages for in-place prepare_input.
                last_sampled_token_ids=last_sampled_token_ids)

            if allow_async_output_proc:
                execute_model_req.async_callback = self.async_callbacks[
                    virtual_engine]

            outputs = self.model_executor.execute_model(
                execute_model_req=execute_model_req)

            # We need to do this here so that last step's sampled_token_ids can
            # be passed to the next iteration for PP.
            if self.scheduler_config.is_multi_step:
                self._update_cached_scheduler_output(virtual_engine, outputs)
        else:
            # Nothing scheduled => If there is pending async postprocessor,
            # then finish it here.
            if len(ctx.output_queue) > 0:
                self._process_model_outputs(ctx=ctx)
            # No outputs in this case
            outputs = []

        # Finish the current step for all the sequence groups.
        if self.scheduler_config.is_multi_step:
            for seq_group in seq_group_metadata_list:
                seq_group.finish_step()

        if not self._has_remaining_steps(seq_group_metadata_list):
            # clear the cache if we have finished all the steps.
            if self.scheduler_config.is_multi_step:
                self.cached_scheduler_outputs[0] = SchedulerOutputState()

            # is_first_step_output is True only when the num_steps of all
            # the sequences are 1. When the num_steps > 1,
            # multi_step_model_runner does the first-step output append.
            is_first_step_output: bool = False if not seq_group_metadata_list \
                else seq_group_metadata_list[0].state.num_steps == 1

            # Add results to the output_queue
            ctx.append_output(outputs=outputs,
                              seq_group_metadata_list=seq_group_metadata_list,
                              scheduler_outputs=scheduler_outputs,
                              is_async=allow_async_output_proc,
                              is_last_step=True,
                              is_first_step_output=is_first_step_output)

            if outputs and allow_async_output_proc:
                assert len(outputs) == 1, (
                    "Async postprocessor expects only a single output set")

                self._advance_to_next_step(
                    outputs[0], seq_group_metadata_list,
                    scheduler_outputs.scheduled_seq_groups)

            # Check if need to run the usual non-async path
            if not allow_async_output_proc:
                self._process_model_outputs(ctx=ctx)

                # Log stats.
                self.do_log_stats(scheduler_outputs, outputs)

                # Tracing
                self.do_tracing(scheduler_outputs)
        else:
            # Multi-step case
            return ctx.request_outputs

        if not self.has_unfinished_requests():
            # Drain async postprocessor (if exists)
            if len(ctx.output_queue) > 0:
                self._process_model_outputs(ctx=ctx)
            assert len(ctx.output_queue) == 0

            # Stop the execute model loop in parallel workers until there are
            # more requests to process. This avoids waiting indefinitely in
            # torch.distributed ops which may otherwise timeout, and unblocks
            # the RPC thread in the workers so that they can process any other
            # queued control plane messages, such as add/remove lora adapters.
            logger.debug("Stopping remote worker execution loop.")
            self.model_executor.stop_remote_worker_execution_loop()

        return ctx.request_outputs

    def _has_remaining_steps(
        self, seq_group_metadata_list: Optional[List[SequenceGroupMetadata]]
    ) -> bool:
        if (not self.scheduler_config.is_multi_step
                or not seq_group_metadata_list):
            return False

        # TODO(will) this is a sanity check for nowto make sure that all the
        # seqs are on the same steps. Eventually we will want to do some sort of
        # dynamic scheduling when doing multi-step decoding.
        ref_remaining_steps = seq_group_metadata_list[0].state.remaining_steps
        if any([
                seq_group.state.remaining_steps != ref_remaining_steps
                for seq_group in seq_group_metadata_list[1:]
        ]):
            raise AssertionError("All running sequence groups should "
                                 "have the same remaining steps.")

        return ref_remaining_steps > 0

    def _cache_scheduler_outputs_for_multi_step(
            self, virtual_engine: int,
            seq_group_metadata_list: Optional[List[SequenceGroupMetadata]],
            scheduler_outputs: SchedulerOutputs,
            allow_async_output_proc: bool) -> None:
        co = self.cached_scheduler_outputs[virtual_engine]

        co.seq_group_metadata_list = seq_group_metadata_list
        co.scheduler_outputs = scheduler_outputs
        co.allow_async_output_proc = allow_async_output_proc
        co.last_output = None

    def _update_cached_scheduler_output(
            self, virtual_engine: int,
            output: List[Optional[SamplerOutput]]) -> None:
        if (self.parallel_config.pipeline_parallel_size > 1 and len(output) > 0
                and output[0] is not None):
            last_output = output[-1]
            assert last_output is not None
            assert last_output.sampled_token_ids_cpu is not None
            assert last_output.sampled_token_ids is None
            assert last_output.sampled_token_probs is None
            self.cached_scheduler_outputs[
                virtual_engine].last_output = last_output

    def _get_last_sampled_token_ids(
            self, virtual_engine: int) -> Optional[torch.Tensor]:
        cached_last_output = self.cached_scheduler_outputs[
            virtual_engine].last_output
        if (self.scheduler_config.is_multi_step
                and self.parallel_config.pipeline_parallel_size > 1
                and cached_last_output is not None
                and cached_last_output.sampled_token_ids_cpu is not None):
            return cached_last_output.sampled_token_ids_cpu
        return None

    def add_logger(self, logger_name: str, logger: StatLoggerBase) -> None:
        if not self.log_stats:
            raise RuntimeError(
                "Stat logging is disabled. Set `disable_log_stats=False` "
                "argument to enable.")
        if logger_name in self.stat_loggers:
            raise KeyError(f"Logger with name {logger_name} already exists.")
        self.stat_loggers[logger_name] = logger

    def remove_logger(self, logger_name: str) -> None:
        if not self.log_stats:
            raise RuntimeError(
                "Stat logging is disabled. Set `disable_log_stats=False` "
                "argument to enable.")
        if logger_name not in self.stat_loggers:
            raise KeyError(f"Logger with name {logger_name} does not exist.")
        del self.stat_loggers[logger_name]

    def do_log_stats(self,
                     scheduler_outputs: Optional[SchedulerOutputs] = None,
                     model_output: Optional[List[SamplerOutput]] = None,
                     finished_before: Optional[List[int]] = None,
                     skip: Optional[List[int]] = None) -> None:
        """Forced log when no requests active."""
        if self.log_stats:
            stats = self._get_stats(scheduler_outputs, model_output,
                                    finished_before, skip)
            for logger in self.stat_loggers.values():
                logger.log(stats)

    def _get_stats(self,
                   scheduler_outputs: Optional[SchedulerOutputs],
                   model_output: Optional[List[SamplerOutput]] = None,
                   finished_before: Optional[List[int]] = None,
                   skip: Optional[List[int]] = None) -> Stats:
        """Get Stats to be Logged to Prometheus.

        Args:
            scheduler_outputs: Optional, used to populate metrics related to
                the scheduled batch,
            model_output: Optional, used to emit speculative decoding metrics
                which are created by the workers.
            finished_before: Optional, indices of sequences that were finished
                before. These sequences will be ignored.
            skip: Optional, indices of sequences that were preempted. These
                sequences will be ignored.
        """
        now = time.time()

        # System State
        #   Scheduler State
        num_running_sys = sum(
            len(scheduler.running) for scheduler in self.scheduler)
        num_swapped_sys = sum(
            len(scheduler.swapped) for scheduler in self.scheduler)
        num_waiting_sys = sum(
            len(scheduler.waiting) for scheduler in self.scheduler)

        # KV Cache Usage in %
        num_total_gpu = self.cache_config.num_gpu_blocks
        gpu_cache_usage_sys = 0.
        if num_total_gpu:  # Guard against both None and 0
            num_free_gpu = sum(
                scheduler.block_manager.get_num_free_gpu_blocks()
                for scheduler in self.scheduler)
            gpu_cache_usage_sys = 1.0 - (num_free_gpu / num_total_gpu)

        num_total_cpu = self.cache_config.num_cpu_blocks
        cpu_cache_usage_sys = 0.
        if num_total_cpu:  # Guard against both None and 0
            num_free_cpu = sum(
                scheduler.block_manager.get_num_free_cpu_blocks()
                for scheduler in self.scheduler)
            cpu_cache_usage_sys = 1.0 - (num_free_cpu / num_total_cpu)

        # Prefix Cache Hit Rate. Note that we always use
        # the cache hit rate of the first virtual engine.
        cpu_prefix_cache_hit_rate = self.scheduler[
            0].get_prefix_cache_hit_rate(Device.CPU)
        gpu_prefix_cache_hit_rate = self.scheduler[
            0].get_prefix_cache_hit_rate(Device.GPU)

        # Iteration stats
        num_prompt_tokens_iter = 0
        num_generation_tokens_iter = 0
        num_tokens_iter = 0
        time_to_first_tokens_iter: List[float] = []
        time_per_output_tokens_iter: List[float] = []
        num_preemption_iter = (0 if scheduler_outputs is None else
                               scheduler_outputs.preempted)

        # Request stats
        #   Latency
        time_e2e_requests: List[float] = []
        time_queue_requests: List[float] = []
        time_inference_requests: List[float] = []
        time_prefill_requests: List[float] = []
        time_decode_requests: List[float] = []
        time_in_queue_requests: List[float] = []
        model_forward_time_requests: List[float] = []
        model_execute_time_requests: List[float] = []
        #   Metadata
        num_prompt_tokens_requests: List[int] = []
        num_generation_tokens_requests: List[int] = []
        n_requests: List[int] = []
        max_num_generation_tokens_requests: List[int] = []
        max_tokens_requests: List[int] = []
        finished_reason_requests: List[str] = []

        # Lora requests
        running_lora_adapters = dict(
            collectionsCounter([
                running_request.lora_request.lora_name
                for scheduler in self.scheduler
                for running_request in scheduler.running
                if running_request.lora_request
            ]))
        waiting_lora_adapters = dict(
            collectionsCounter([
                waiting_request.lora_request.lora_name
                for scheduler in self.scheduler
                for waiting_request in scheduler.waiting
                if waiting_request.lora_request
            ]))
        max_lora_stat = "0"
        if self.lora_config:
            max_lora_stat = str(self.lora_config.max_loras)

        # NOTE: This loop assumes prefill seq_groups are before
        # decode seq_groups in scheduled_seq_groups.
        if scheduler_outputs is not None:
            # For async postprocessor, already finished sequences need to be
            # not counted (to avoid double counting)
            actual_num_batched_tokens = scheduler_outputs.num_batched_tokens  # type: ignore

            num_generation_tokens_from_prefill_groups = 0
            # NOTE: if scheduler_outputs.num_prefill_groups > 0 and
            # the len of scheduler_outputs.scheduled_seq_groups is !=
            # scheduler_outputs.num_prefill_groups, this means that
            # chunked prefills have been detected.

            for idx, scheduled_seq_group in enumerate(
                    scheduler_outputs.scheduled_seq_groups):
                # Skip double logging when using async output proc
                if finished_before and idx in finished_before:
                    actual_num_batched_tokens -= 1
                    continue

                # Currently, skip == preempted sequences, so we need to skip
                # their log stats
                if skip and idx in skip:
                    continue

                group_was_prefill = idx < scheduler_outputs.num_prefill_groups
                seq_group = scheduled_seq_group.seq_group

                # NOTE: a seq_group that completed all of its prefill tokens
                # in the last iteration will have seq_group.is_prefill() = False
                # with group_was_prefill = True
                if group_was_prefill:
                    # Number of prompt tokens.
                    num_prompt_tokens_iter += (
                        scheduled_seq_group.token_chunk_size)

                    # If the seq_group just finished the prefill state
                    # get TTFT.
                    if not seq_group.is_prefill():
                        latency = seq_group.get_last_token_latency()
                        time_to_first_tokens_iter.append(latency)

                        # One generation token per finished prefill.
                        num_generation_tokens_from_prefill_groups += (
                            seq_group.num_seqs())
                else:
                    # TPOTs.
                    latency = seq_group.get_last_token_latency()
                    time_per_output_tokens_iter.append(latency)
                    if seq_group.state.current_step == 0:
                        # For async_output_proc, the do_log_stats()
                        # is called following init_multi_step(), which
                        # sets the current_step to zero.
                        actual_num_batched_tokens +=\
                            seq_group.state.num_steps - 1
                    else:
                        actual_num_batched_tokens +=\
                            seq_group.state.current_step - 1

                # Because of chunked prefill, we can have a single sequence
                # group that does multiple prompt_runs. To prevent logging
                # the same metadata more than once per request, we standardize
                # on logging request level information for finished requests,
                # which can only happen once.
                if seq_group.is_finished():
                    # Latency timings
                    time_e2e_requests.append(now -
                                             seq_group.metrics.arrival_time)
                    if (seq_group.metrics.first_scheduled_time is not None and
                            seq_group.metrics.first_token_time is not None):
                        time_queue_requests.append(
                            seq_group.metrics.first_scheduled_time -
                            seq_group.metrics.arrival_time)
                        time_prefill_requests.append(
                            seq_group.metrics.first_token_time -
                            seq_group.metrics.first_scheduled_time)
                        time_decode_requests.append(
                            now - seq_group.metrics.first_token_time)
                        time_inference_requests.append(
                            now - seq_group.metrics.first_scheduled_time)
                    if seq_group.metrics.time_in_queue is not None:
                        time_in_queue_requests.append(
                            seq_group.metrics.time_in_queue)
                    if seq_group.metrics.model_forward_time is not None:
                        model_forward_time_requests.append(
                            seq_group.metrics.model_forward_time)
                    if seq_group.metrics.model_execute_time is not None:
                        model_execute_time_requests.append(
                            seq_group.metrics.model_execute_time * 1000)
                    # Metadata
                    num_prompt_tokens_requests.append(
                        len(seq_group.prompt_token_ids))
                    num_generation_tokens_requests.extend([
                        seq.get_output_len()
                        for seq in seq_group.get_finished_seqs()
                    ])
                    max_num_generation_tokens_requests.append(
                        max(seq.get_output_len()
                            for seq in seq_group.get_seqs()))
                    if seq_group.sampling_params is not None:
                        n_requests.append(seq_group.sampling_params.n)
                        max_tokens_requests.append(
                            seq_group.sampling_params.max_tokens)
                    finished_reason_requests.extend([
                        SequenceStatus.get_finished_reason(seq.status)
                        for seq in seq_group.get_finished_seqs()
                    ])

            # Number of generation tokens.
            #   num_batched_tokens equals the number of prompt_tokens plus the
            #   number of decode_tokens in a single iteration. So,
            #   num_generation_tokens = num_batched_tokens - num_prompt_tokens
            #   + num_generation_tokens_from_prefill_groups (since we generate
            #   one token on prefills on iters where the prefill finishes).
            num_generation_tokens_iter = (
                actual_num_batched_tokens - num_prompt_tokens_iter +
                num_generation_tokens_from_prefill_groups)
            num_tokens_iter = (num_generation_tokens_iter +
                               num_prompt_tokens_iter)
        # Spec decode, if enabled, emits specialized metrics from the worker in
        # sampler output.
        if model_output and isinstance(model_output[0], SamplerOutput) and (
                model_output[0].spec_decode_worker_metrics is not None):
            spec_decode_metrics = model_output[0].spec_decode_worker_metrics
        else:
            spec_decode_metrics = None

        return Stats(
            now=now,
            # System stats
            #   Scheduler State
            num_running_sys=num_running_sys,
            num_swapped_sys=num_swapped_sys,
            num_waiting_sys=num_waiting_sys,
            #   KV Cache Usage in %
            gpu_cache_usage_sys=gpu_cache_usage_sys,
            cpu_cache_usage_sys=cpu_cache_usage_sys,
            #   Prefix Cache Hit Rate
            cpu_prefix_cache_hit_rate=cpu_prefix_cache_hit_rate,
            gpu_prefix_cache_hit_rate=gpu_prefix_cache_hit_rate,

            # Iteration stats
            num_prompt_tokens_iter=num_prompt_tokens_iter,
            num_generation_tokens_iter=num_generation_tokens_iter,
            num_tokens_iter=num_tokens_iter,
            time_to_first_tokens_iter=time_to_first_tokens_iter,
            time_per_output_tokens_iter=time_per_output_tokens_iter,
            spec_decode_metrics=spec_decode_metrics,
            num_preemption_iter=num_preemption_iter,

            # Request stats
            #   Latency
            time_e2e_requests=time_e2e_requests,
            time_queue_requests=time_queue_requests,
            time_inference_requests=time_inference_requests,
            time_prefill_requests=time_prefill_requests,
            time_decode_requests=time_decode_requests,
            time_in_queue_requests=time_in_queue_requests,
            model_forward_time_requests=model_forward_time_requests,
            model_execute_time_requests=model_execute_time_requests,
            #   Metadata
            num_prompt_tokens_requests=num_prompt_tokens_requests,
            num_generation_tokens_requests=num_generation_tokens_requests,
            max_num_generation_tokens_requests=
            max_num_generation_tokens_requests,
            n_requests=n_requests,
            max_tokens_requests=max_tokens_requests,
            finished_reason_requests=finished_reason_requests,
            max_lora=str(max_lora_stat),
            waiting_lora_adapters=list(waiting_lora_adapters.keys()),
            running_lora_adapters=list(running_lora_adapters.keys()))

    def add_lora(self, lora_request: LoRARequest) -> bool:
        return self.model_executor.add_lora(lora_request)

    def remove_lora(self, lora_id: int) -> bool:
        return self.model_executor.remove_lora(lora_id)

    def list_loras(self) -> Set[int]:
        return self.model_executor.list_loras()

    def pin_lora(self, lora_id: int) -> bool:
        return self.model_executor.pin_lora(lora_id)

    def add_prompt_adapter(
            self, prompt_adapter_request: PromptAdapterRequest) -> bool:
        return self.model_executor.add_prompt_adapter(prompt_adapter_request)

    def remove_prompt_adapter(self, prompt_adapter_id: int) -> bool:
        return self.model_executor.remove_prompt_adapter(prompt_adapter_id)

    def list_prompt_adapters(self) -> List[int]:
        return self.model_executor.list_prompt_adapters()

    def check_health(self) -> None:
        if self.tokenizer:
            self.tokenizer.check_health()
        self.model_executor.check_health()

    def start_profile(self) -> None:
        # using type instead of isinstance to check to avoid capturing
        # inherited classes (MultiprocessingGPUExecutor)
        if type(self.model_executor) == GPUExecutor:  # noqa: E721
            self.model_executor.start_profile()
        else:
            self.model_executor._run_workers("start_profile")

    def stop_profile(self) -> None:
        # using type instead of isinstance to check to avoid capturing
        # inherited classes (MultiprocessingGPUExecutor)
        if type(self.model_executor) == GPUExecutor:  # noqa: E721
            self.model_executor.stop_profile()
        else:
            self.model_executor._run_workers("stop_profile")

    def is_tracing_enabled(self) -> bool:
        return self.tracer is not None

    def do_tracing(self,
                   scheduler_outputs: SchedulerOutputs,
                   finished_before: Optional[List[int]] = None) -> None:
        if self.tracer is None:
            return

        for idx, scheduled_seq_group in enumerate(
                scheduler_outputs.scheduled_seq_groups):
            # Skip double tracing when using async output proc
            if finished_before and idx in finished_before:
                continue

            seq_group = scheduled_seq_group.seq_group
            if seq_group.is_finished():
                self.create_trace_span(seq_group)

    def create_trace_span(self, seq_group: SequenceGroup) -> None:
        if self.tracer is None or seq_group.sampling_params is None:
            return
        arrival_time_nano_seconds = int(seq_group.metrics.arrival_time * 1e9)

        trace_context = extract_trace_context(seq_group.trace_headers)

        with self.tracer.start_as_current_span(
                "llm_request",
                kind=SpanKind.SERVER,
                context=trace_context,
                start_time=arrival_time_nano_seconds) as seq_span:
            metrics = seq_group.metrics
            ttft = metrics.first_token_time - metrics.arrival_time
            e2e_time = metrics.finished_time - metrics.arrival_time
            # attribute names are based on
            # https://github.com/open-telemetry/semantic-conventions/blob/main/docs/gen-ai/llm-spans.md
            seq_span.set_attribute(SpanAttributes.LLM_RESPONSE_MODEL,
                                   self.model_config.model)
            seq_span.set_attribute(SpanAttributes.LLM_REQUEST_ID,
                                   seq_group.request_id)
            seq_span.set_attribute(SpanAttributes.LLM_REQUEST_TEMPERATURE,
                                   seq_group.sampling_params.temperature)
            seq_span.set_attribute(SpanAttributes.LLM_REQUEST_TOP_P,
                                   seq_group.sampling_params.top_p)
            seq_span.set_attribute(SpanAttributes.LLM_REQUEST_MAX_TOKENS,
                                   seq_group.sampling_params.max_tokens)
            seq_span.set_attribute(SpanAttributes.LLM_REQUEST_N,
                                   seq_group.sampling_params.n)
            seq_span.set_attribute(SpanAttributes.LLM_USAGE_NUM_SEQUENCES,
                                   seq_group.num_seqs())
            seq_span.set_attribute(SpanAttributes.LLM_USAGE_PROMPT_TOKENS,
                                   len(seq_group.prompt_token_ids))
            seq_span.set_attribute(
                SpanAttributes.LLM_USAGE_COMPLETION_TOKENS,
                sum([
                    seq.get_output_len()
                    for seq in seq_group.get_finished_seqs()
                ]))
            seq_span.set_attribute(SpanAttributes.LLM_LATENCY_TIME_IN_QUEUE,
                                   metrics.time_in_queue)
            seq_span.set_attribute(
                SpanAttributes.LLM_LATENCY_TIME_TO_FIRST_TOKEN, ttft)
            seq_span.set_attribute(SpanAttributes.LLM_LATENCY_E2E, e2e_time)
            if metrics.scheduler_time is not None:
                seq_span.set_attribute(
                    SpanAttributes.LLM_LATENCY_TIME_IN_SCHEDULER,
                    metrics.scheduler_time)
            if metrics.model_forward_time is not None:
                seq_span.set_attribute(
                    SpanAttributes.LLM_LATENCY_TIME_IN_MODEL_FORWARD,
                    metrics.model_forward_time / 1000.0)
            if metrics.model_execute_time is not None:
                seq_span.set_attribute(
                    SpanAttributes.LLM_LATENCY_TIME_IN_MODEL_EXECUTE,
                    metrics.model_execute_time)

    def _validate_model_inputs(self, inputs: ProcessorInputs,
                               lora_request: Optional[LoRARequest]):
        if is_encoder_decoder_inputs(inputs):
            # For encoder-decoder multimodal models, the max_prompt_len
            # restricts the decoder prompt length
            prompt_inputs = inputs["decoder" if self.model_config.
                                   is_multimodal_model else "encoder"]
        else:
            prompt_inputs = inputs

        prompt_ids = SingletonInputsAdapter(prompt_inputs).prompt_token_ids

        if prompt_ids is None or len(prompt_ids) == 0:
            raise ValueError("Prompt cannot be empty")

        if self.model_config.is_multimodal_model:
            max_prompt_len = self.model_config.max_model_len

            if len(prompt_ids) > max_prompt_len:
                raise ValueError(
                    f"The prompt (total length {len(prompt_ids)}) is too long "
                    f"to fit into the model (context length {max_prompt_len}). "
                    "Make sure that `max_model_len` is no smaller than the "
                    "number of text tokens plus multimodal tokens. For image "
                    "inputs, the number of image tokens depends on the number "
                    "of images, and possibly their aspect ratios as well.")

            # TODO: Find out how many placeholder tokens are there so we can
            # check that chunked prefill does not truncate them
            # max_batch_len = self.scheduler_config.max_num_batched_tokens

    def _build_logits_processors(
            self, sampling_params: SamplingParams,
            lora_request: Optional[LoRARequest]) -> SamplingParams:
        """Constructs logits processors based on the guided_decoding,
        logits_bias, and allowed_token_ids fields in sampling_params. Deletes
        those fields and adds the constructed logits processors to the
        logits_processors field. Returns the modified sampling params."""

        logits_processors = []

        if sampling_params.guided_decoding is not None:
            # Defensively copy sampling params since guided decoding logits
            # processors can have different state for each request
            sampling_params = copy.copy(sampling_params)
            guided_decoding = sampling_params.guided_decoding

            logger.debug(
                "Building guided decoding logits processor in "
                "LLMEngine. Params: %s", guided_decoding)

            tokenizer = self.get_tokenizer(lora_request=lora_request)
            guided_decoding.backend = guided_decoding.backend or \
                self.decoding_config.guided_decoding_backend

            processor = get_local_guided_decoding_logits_processor(
                guided_params=guided_decoding,
                tokenizer=tokenizer,
                model_config=self.model_config)
            if processor:
                logits_processors.append(processor)

            # Unset so this doesn't get passed down to the model
            sampling_params.guided_decoding = None

        if (sampling_params.logit_bias or sampling_params.allowed_token_ids):
            tokenizer = self.get_tokenizer(lora_request=lora_request)

            processors = get_openai_logits_processors(
                logit_bias=sampling_params.logit_bias,
                allowed_token_ids=sampling_params.allowed_token_ids,
                tokenizer=tokenizer)
            logits_processors.extend(processors)

            # Unset so these don't get passed down to the model
            sampling_params.logit_bias = None
            sampling_params.allowed_token_ids = None

        if len(sampling_params.bad_words) > 0:
            tokenizer = self.get_tokenizer(lora_request)
            processors = get_bad_words_logits_processors(
                bad_words=sampling_params.bad_words, tokenizer=tokenizer)
            logits_processors.extend(processors)

        if logits_processors:
            if sampling_params.logits_processors is None:
                sampling_params.logits_processors = logits_processors
            else:
                sampling_params.logits_processors.extend(logits_processors)

        return sampling_params<|MERGE_RESOLUTION|>--- conflicted
+++ resolved
@@ -263,14 +263,8 @@
             return tokenizer_group.get_lora_tokenizer(sequence.lora_request)
 
         self.seq_counter = Counter()
-<<<<<<< HEAD
-        # 生成配置
-        self.generation_config_fields = _load_generation_config_dict(
-            model_config)
-=======
         self.generation_config_fields = (
             self.model_config.try_get_generation_config())
->>>>>>> 23c1b10a
 
         self.input_preprocessor = InputPreprocessor(self.model_config,
                                                     self.tokenizer,
@@ -424,11 +418,7 @@
         The workers will determine the number of blocks in both the GPU cache
         and the swap CPU cache.
         """
-<<<<<<< HEAD
-        # 计算块数
-=======
         start = time.time()
->>>>>>> 23c1b10a
         num_gpu_blocks, num_cpu_blocks = (
             self.model_executor.determine_num_available_blocks())
 
