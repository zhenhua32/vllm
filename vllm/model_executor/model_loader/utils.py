--- conflicted
+++ resolved
@@ -28,18 +28,7 @@
             and "MixtralForCausalLM" in architectures):
         architectures = ["QuantMixtralForCausalLM"]
 
-<<<<<<< HEAD
-    for arch in architectures:
-        # 尝试获取模型类
-        model_cls = ModelRegistry.load_model_cls(arch)
-        if model_cls is not None:
-            return (model_cls, arch)
-    raise ValueError(
-        f"Model architectures {architectures} are not supported for now. "
-        f"Supported architectures: {ModelRegistry.get_supported_archs()}")
-=======
     return ModelRegistry.resolve_model_cls(architectures)
->>>>>>> 24154f86
 
 
 def get_architecture_class_name(model_config: ModelConfig) -> str:
