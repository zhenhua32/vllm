from torch import nn

from vllm.config import VllmConfig
from vllm.model_executor.model_loader.loader import (BaseModelLoader,
                                                     get_model_loader)
from vllm.model_executor.model_loader.utils import (
    get_architecture_class_name, get_model_architecture)


<<<<<<< HEAD
def get_model(*, model_config: ModelConfig, load_config: LoadConfig,
              device_config: DeviceConfig, parallel_config: ParallelConfig,
              scheduler_config: SchedulerConfig,
              lora_config: Optional[LoRAConfig],
              cache_config: CacheConfig) -> nn.Module:
    # 不同类型的模型加载器
    loader = get_model_loader(load_config)
    return loader.load_model(model_config=model_config,
                             device_config=device_config,
                             lora_config=lora_config,
                             parallel_config=parallel_config,
                             scheduler_config=scheduler_config,
                             cache_config=cache_config)
=======
def get_model(*, vllm_config: VllmConfig) -> nn.Module:
    loader = get_model_loader(vllm_config.load_config)
    return loader.load_model(vllm_config=vllm_config)
>>>>>>> 23c1b10a


__all__ = [
    "get_model", "get_model_loader", "BaseModelLoader",
    "get_architecture_class_name", "get_model_architecture"
]<|MERGE_RESOLUTION|>--- conflicted
+++ resolved
@@ -7,25 +7,9 @@
     get_architecture_class_name, get_model_architecture)
 
 
-<<<<<<< HEAD
-def get_model(*, model_config: ModelConfig, load_config: LoadConfig,
-              device_config: DeviceConfig, parallel_config: ParallelConfig,
-              scheduler_config: SchedulerConfig,
-              lora_config: Optional[LoRAConfig],
-              cache_config: CacheConfig) -> nn.Module:
-    # 不同类型的模型加载器
-    loader = get_model_loader(load_config)
-    return loader.load_model(model_config=model_config,
-                             device_config=device_config,
-                             lora_config=lora_config,
-                             parallel_config=parallel_config,
-                             scheduler_config=scheduler_config,
-                             cache_config=cache_config)
-=======
 def get_model(*, vllm_config: VllmConfig) -> nn.Module:
     loader = get_model_loader(vllm_config.load_config)
     return loader.load_model(vllm_config=vllm_config)
->>>>>>> 23c1b10a
 
 
 __all__ = [
