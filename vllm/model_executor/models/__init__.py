import functools
import importlib
from typing import Dict, List, Optional, Tuple, Type

import torch.nn as nn

from vllm.logger import init_logger
from vllm.utils import is_hip

logger = init_logger(__name__)

# 模型架构映射
# Architecture -> (module, class).
_GENERATION_MODELS = {
    "AquilaModel": ("llama", "LlamaForCausalLM"),
    "AquilaForCausalLM": ("llama", "LlamaForCausalLM"),  # AquilaChat2
    "BaiChuanForCausalLM": ("baichuan", "BaiChuanForCausalLM"),  # baichuan-7b
    "BaichuanForCausalLM": ("baichuan", "BaichuanForCausalLM"),  # baichuan-13b
    "BloomForCausalLM": ("bloom", "BloomForCausalLM"),
    "Blip2ForConditionalGeneration":
    ("blip2", "Blip2ForConditionalGeneration"),
    "ChameleonForConditionalGeneration":
    ("chameleon", "ChameleonForConditionalGeneration"),
    "ChatGLMModel": ("chatglm", "ChatGLMForCausalLM"),
    "ChatGLMForConditionalGeneration": ("chatglm", "ChatGLMForCausalLM"),
    "CohereForCausalLM": ("commandr", "CohereForCausalLM"),
    "DbrxForCausalLM": ("dbrx", "DbrxForCausalLM"),
    "DeciLMForCausalLM": ("decilm", "DeciLMForCausalLM"),
    "DeepseekForCausalLM": ("deepseek", "DeepseekForCausalLM"),
    "DeepseekV2ForCausalLM": ("deepseek_v2", "DeepseekV2ForCausalLM"),
    "FalconForCausalLM": ("falcon", "FalconForCausalLM"),
    "FuyuForCausalLM": ("fuyu", "FuyuForCausalLM"),
    "GemmaForCausalLM": ("gemma", "GemmaForCausalLM"),
    "Gemma2ForCausalLM": ("gemma2", "Gemma2ForCausalLM"),
    "GPT2LMHeadModel": ("gpt2", "GPT2LMHeadModel"),
    "GPTBigCodeForCausalLM": ("gpt_bigcode", "GPTBigCodeForCausalLM"),
    "GPTJForCausalLM": ("gpt_j", "GPTJForCausalLM"),
    "GPTNeoXForCausalLM": ("gpt_neox", "GPTNeoXForCausalLM"),
    "InternLMForCausalLM": ("llama", "LlamaForCausalLM"),
    "InternLM2ForCausalLM": ("internlm2", "InternLM2ForCausalLM"),
    "InternVLChatModel": ("internvl", "InternVLChatModel"),
    "JAISLMHeadModel": ("jais", "JAISLMHeadModel"),
    "LlamaForCausalLM": ("llama", "LlamaForCausalLM"),
    "LlavaForConditionalGeneration":
    ("llava", "LlavaForConditionalGeneration"),
    "LlavaNextForConditionalGeneration":
    ("llava_next", "LlavaNextForConditionalGeneration"),
    # For decapoda-research/llama-*
    "LLaMAForCausalLM": ("llama", "LlamaForCausalLM"),
    "MistralForCausalLM": ("llama", "LlamaForCausalLM"),
    "MixtralForCausalLM": ("mixtral", "MixtralForCausalLM"),
    "QuantMixtralForCausalLM": ("mixtral_quant", "MixtralForCausalLM"),
    # transformers's mpt class has lower case
    "MptForCausalLM": ("mpt", "MPTForCausalLM"),
    "MPTForCausalLM": ("mpt", "MPTForCausalLM"),
    "MiniCPMForCausalLM": ("minicpm", "MiniCPMForCausalLM"),
    "MiniCPMV": ("minicpmv", "MiniCPMV"),
    "NemotronForCausalLM": ("nemotron", "NemotronForCausalLM"),
    "OlmoForCausalLM": ("olmo", "OlmoForCausalLM"),
    "OPTForCausalLM": ("opt", "OPTForCausalLM"),
    "OrionForCausalLM": ("orion", "OrionForCausalLM"),
    "PersimmonForCausalLM": ("persimmon", "PersimmonForCausalLM"),
    "PaliGemmaForConditionalGeneration": ("paligemma",
                                          "PaliGemmaForConditionalGeneration"),
    "PhiForCausalLM": ("phi", "PhiForCausalLM"),
    "Phi3ForCausalLM": ("llama", "LlamaForCausalLM"),
    "Phi3VForCausalLM": ("phi3v", "Phi3VForCausalLM"),
    "QWenLMHeadModel": ("qwen", "QWenLMHeadModel"),
    "Qwen2ForCausalLM": ("qwen2", "Qwen2ForCausalLM"),
    "Qwen2MoeForCausalLM": ("qwen2_moe", "Qwen2MoeForCausalLM"),
    "RWForCausalLM": ("falcon", "FalconForCausalLM"),
    "StableLMEpochForCausalLM": ("stablelm", "StablelmForCausalLM"),
    "StableLmForCausalLM": ("stablelm", "StablelmForCausalLM"),
    "Starcoder2ForCausalLM": ("starcoder2", "Starcoder2ForCausalLM"),
    "ArcticForCausalLM": ("arctic", "ArcticForCausalLM"),
    "XverseForCausalLM": ("xverse", "XverseForCausalLM"),
    "Phi3SmallForCausalLM": ("phi3_small", "Phi3SmallForCausalLM"),
    "MedusaModel": ("medusa", "Medusa"),
    "MLPSpeculatorPreTrainedModel": ("mlp_speculator", "MLPSpeculator"),
    "JambaForCausalLM": ("jamba", "JambaForCausalLM")
}

# 就这个特殊的
_EMBEDDING_MODELS = {
    "MistralModel": ("llama_embedding", "LlamaEmbeddingModel"),
}

<<<<<<< HEAD
# 生成模型和嵌入模型
_MODELS = {**_GENERATION_MODELS, **_EMBEDDING_MODELS}
=======
_CONDITIONAL_GENERATION_MODELS = {
    "BartModel": ("bart", "BartForConditionalGeneration"),
    "BartForConditionalGeneration": ("bart", "BartForConditionalGeneration"),
}

_MODELS = {
    **_GENERATION_MODELS,
    **_EMBEDDING_MODELS,
    **_CONDITIONAL_GENERATION_MODELS
}
>>>>>>> 24154f86

# Architecture -> type.
# out of tree models
_OOT_MODELS: Dict[str, Type[nn.Module]] = {}

# Models not supported by ROCm.
_ROCM_UNSUPPORTED_MODELS: List[str] = []

# Models partially supported by ROCm.
# Architecture -> Reason.
_ROCM_SWA_REASON = ("Sliding window attention (SWA) is not yet supported in "
                    "Triton flash attention. For half-precision SWA support, "
                    "please use CK flash attention by setting "
                    "`VLLM_USE_TRITON_FLASH_ATTN=0`")
_ROCM_PARTIALLY_SUPPORTED_MODELS: Dict[str, str] = {
    "Qwen2ForCausalLM":
    _ROCM_SWA_REASON,
    "MistralForCausalLM":
    _ROCM_SWA_REASON,
    "MixtralForCausalLM":
    _ROCM_SWA_REASON,
    "PaliGemmaForConditionalGeneration":
    ("ROCm flash attention does not yet "
     "fully support 32-bit precision on PaliGemma"),
    "Phi3VForCausalLM":
    ("ROCm Triton flash attention may run into compilation errors due to "
     "excessive use of shared memory. If this happens, disable Triton FA "
     "by setting `VLLM_USE_TRITON_FLASH_ATTN=0`")
}


class ModelRegistry:

    @staticmethod
    @functools.lru_cache(maxsize=128)
    def _get_model(model_arch: str):
        module_name, model_cls_name = _MODELS[model_arch]
        module = importlib.import_module(
            f"vllm.model_executor.models.{module_name}")
        return getattr(module, model_cls_name, None)

    @staticmethod
    def _try_load_model_cls(model_arch: str) -> Optional[Type[nn.Module]]:
        if model_arch in _OOT_MODELS:
            return _OOT_MODELS[model_arch]
        if model_arch not in _MODELS:
            return None
        if is_hip():  # AMD GPU
            if model_arch in _ROCM_UNSUPPORTED_MODELS:
                raise ValueError(
                    f"Model architecture {model_arch} is not supported by "
                    "ROCm for now.")
            if model_arch in _ROCM_PARTIALLY_SUPPORTED_MODELS:
                logger.warning(
                    "Model architecture %s is partially supported by ROCm: %s",
                    model_arch, _ROCM_PARTIALLY_SUPPORTED_MODELS[model_arch])

<<<<<<< HEAD
        # _MODELS 列出了所有支持的模型
        module_name, model_cls_name = _MODELS[model_arch]
        # 加载具体的模块
        module = importlib.import_module(
            f"vllm.model_executor.models.{module_name}")
        return getattr(module, model_cls_name, None)
=======
        return ModelRegistry._get_model(model_arch)

    @staticmethod
    def resolve_model_cls(
            architectures: List[str]) -> Tuple[Type[nn.Module], str]:
        for arch in architectures:
            model_cls = ModelRegistry._try_load_model_cls(arch)
            if model_cls is not None:
                return (model_cls, arch)

        raise ValueError(
            f"Model architectures {architectures} are not supported for now. "
            f"Supported architectures: {ModelRegistry.get_supported_archs()}")
>>>>>>> 24154f86

    @staticmethod
    def get_supported_archs() -> List[str]:
        return list(_MODELS.keys())

    @staticmethod
    def register_model(model_arch: str, model_cls: Type[nn.Module]):
        """可以主动注册模型, 会保存在 _OOT_MODELS 里"""
        if model_arch in _MODELS:
            logger.warning(
                "Model architecture %s is already registered, and will be "
                "overwritten by the new model class %s.", model_arch,
                model_cls.__name__)
        global _OOT_MODELS
        _OOT_MODELS[model_arch] = model_cls

    @staticmethod
    def is_embedding_model(model_arch: str) -> bool:
        """是否是嵌入模型"""
        return model_arch in _EMBEDDING_MODELS


__all__ = [
    "ModelRegistry",
]<|MERGE_RESOLUTION|>--- conflicted
+++ resolved
@@ -85,10 +85,6 @@
     "MistralModel": ("llama_embedding", "LlamaEmbeddingModel"),
 }
 
-<<<<<<< HEAD
-# 生成模型和嵌入模型
-_MODELS = {**_GENERATION_MODELS, **_EMBEDDING_MODELS}
-=======
 _CONDITIONAL_GENERATION_MODELS = {
     "BartModel": ("bart", "BartForConditionalGeneration"),
     "BartForConditionalGeneration": ("bart", "BartForConditionalGeneration"),
@@ -99,7 +95,6 @@
     **_EMBEDDING_MODELS,
     **_CONDITIONAL_GENERATION_MODELS
 }
->>>>>>> 24154f86
 
 # Architecture -> type.
 # out of tree models
@@ -157,14 +152,6 @@
                     "Model architecture %s is partially supported by ROCm: %s",
                     model_arch, _ROCM_PARTIALLY_SUPPORTED_MODELS[model_arch])
 
-<<<<<<< HEAD
-        # _MODELS 列出了所有支持的模型
-        module_name, model_cls_name = _MODELS[model_arch]
-        # 加载具体的模块
-        module = importlib.import_module(
-            f"vllm.model_executor.models.{module_name}")
-        return getattr(module, model_cls_name, None)
-=======
         return ModelRegistry._get_model(model_arch)
 
     @staticmethod
@@ -178,7 +165,6 @@
         raise ValueError(
             f"Model architectures {architectures} are not supported for now. "
             f"Supported architectures: {ModelRegistry.get_supported_archs()}")
->>>>>>> 24154f86
 
     @staticmethod
     def get_supported_archs() -> List[str]:
