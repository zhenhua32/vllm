# Adapted from
# https://github.com/huggingface/transformers/blob/19e6e80e10118f855137b90740936c0b11ac397f/src/transformers/models/qwen2_vl/modeling_qwen2_vl.py
# Copyright 2024 The Qwen team.
# Copyright 2023 The vLLM team.
# Copyright 2022 EleutherAI and the HuggingFace Inc. team. All rights reserved.
#
# This code is based on EleutherAI's GPT-NeoX library and the GPT-NeoX
# and OPT implementations in this library. It has been modified from its
# original forms to accommodate minor architectural differences compared
# to GPT-NeoX and OPT used by the Meta AI team that trained the model.
#
# Licensed under the Apache License, Version 2.0 (the "License");
# you may not use this file except in compliance with the License.
# You may obtain a copy of the License at
#
#     http://www.apache.org/licenses/LICENSE-2.0
#
# Unless required by applicable law or agreed to in writing, software
# distributed under the License is distributed on an "AS IS" BASIS,
# WITHOUT WARRANTIES OR CONDITIONS OF ANY KIND, either express or implied.
# See the License for the specific language governing permissions and
# limitations under the License.
"""Inference-only Qwen2-VL model compatible with HuggingFace weights."""
from functools import cached_property, partial
from typing import (Any, Callable, Iterable, List, Literal, Mapping, Optional,
                    Set, Tuple, Type, TypedDict, Union)

import torch
import torch.nn as nn
import torch.nn.functional as F
from einops import rearrange, repeat
from transformers import BatchFeature
from transformers.models.qwen2_vl import (Qwen2VLImageProcessor,
                                          Qwen2VLProcessor)
from transformers.models.qwen2_vl.configuration_qwen2_vl import (
    Qwen2VLConfig, Qwen2VLVisionConfig)
from transformers.models.qwen2_vl.image_processing_qwen2_vl import smart_resize

from vllm.attention import AttentionMetadata
from vllm.config import VllmConfig
from vllm.distributed import parallel_state
from vllm.distributed import utils as dist_utils
from vllm.logger import init_logger
from vllm.model_executor import SamplingMetadata
from vllm.model_executor.layers.activation import QuickGELU
from vllm.model_executor.layers.linear import (ColumnParallelLinear,
                                               RowParallelLinear)
from vllm.model_executor.layers.quantization import QuantizationConfig
from vllm.model_executor.layers.quantization.gptq import GPTQConfig
from vllm.model_executor.layers.quantization.gptq_marlin import (
    GPTQMarlinConfig)
from vllm.model_executor.layers.sampler import SamplerOutput, get_sampler
from vllm.model_executor.model_loader.weight_utils import default_weight_loader
from vllm.model_executor.models.module_mapping import MultiModelKeys
from vllm.multimodal import MULTIMODAL_REGISTRY
from vllm.multimodal.inputs import (ImageItem, ModalityData,
                                    MultiModalFieldConfig, MultiModalKwargs,
                                    NestedTensors, VideoItem)
from vllm.multimodal.parse import ModalityDataItems, MultiModalDataParser
from vllm.multimodal.processing import (BaseMultiModalProcessor,
                                        MultiModalDataItems, ProcessorInputs,
                                        PromptReplacement)
from vllm.platforms import _Backend
from vllm.sequence import IntermediateTensors
from vllm.transformers_utils.config import uses_mrope

from .interfaces import SupportsLoRA, SupportsMultiModal, SupportsPP
from .utils import (AutoWeightsLoader, WeightsMapper, get_vit_attn_backend,
                    init_vllm_registered_model, maybe_prefix)

logger = init_logger(__name__)

# === Vision Inputs === #


class Qwen2VLImagePixelInputs(TypedDict):
    type: Literal["pixel_values"]
    pixel_values: torch.Tensor
    """Shape:
    `(num_patches, num_channels * patch_size * patch_size)`
    """

    image_grid_thw: torch.Tensor
    """Shape: `(num_images, 3)`
    This should be in `(grid_t, grid_h, grid_w)` format.
    """


class Qwen2VLImageEmbeddingInputs(TypedDict):
    type: Literal["image_embeds"]
    image_embeds: torch.Tensor
    """Supported types:
    - List[`torch.Tensor`]: A list of tensors holding all images' features.
        Each tensor holds an image's features.
    - `torch.Tensor`: A tensor holding all images' features
        (concatenation of all images' feature tensors).
    
    Tensor shape: `(num_image_features, hidden_size)`
    - `num_image_features` varies based on
        the number and resolution of the images.
    - `hidden_size` must match the hidden size of language model backbone.
    """

    image_grid_thw: torch.Tensor
    """Shape: `(num_images, 3)`
    This should be in `(grid_t, grid_h, grid_w)` format.
    """


Qwen2VLImageInputs = Union[Qwen2VLImagePixelInputs,
                           Qwen2VLImageEmbeddingInputs]


class Qwen2VLVideoPixelInputs(TypedDict):
    type: Literal["pixel_values_videos"]
    pixel_values_videos: torch.Tensor
    """Shape:
    `(num_patches,
      num_channels * temporal_patch_size * patch_size * patch_size)`
    """

    video_grid_thw: torch.Tensor
    """Shape: `(num_videos, 3)`

    This should be in `(grid_t, grid_h, grid_w)` format.
    """


class Qwen2VLVideoEmbeddingInputs(TypedDict):
    type: Literal["video_embeds"]
    video_embeds: torch.Tensor
    """Supported types:
    - List[`torch.Tensor`]: A list of tensors holding all videos' features.
        Each tensor holds an video's features.
    - `torch.Tensor`: A tensor holding all videos' features
      (concatenation of all videos' feature tensors).
    
    Tensor shape: `(num_image_features, hidden_size)`
    - `num_image_features` varies based on 
        the number and resolution of the videos.
    - `hidden_size` must match the hidden size of language model backbone.
    """

    video_grid_thw: torch.Tensor
    """Shape: `(num_videos, 3)`
    This should be in `(grid_t, grid_h, grid_w)` format.
    """


Qwen2VLVideoInputs = Union[Qwen2VLVideoPixelInputs,
                           Qwen2VLVideoEmbeddingInputs]

# === Vision Encoder === #


class Qwen2VisionMLP(nn.Module):

    def __init__(
        self,
<<<<<<< HEAD
        in_features: int,  # 1280
        hidden_features: int = None,  # 5120
=======
        in_features: int,
        hidden_features: int,
>>>>>>> 23c1b10a
        act_layer: Type[nn.Module] = QuickGELU,
        quant_config: Optional[QuantizationConfig] = None,
        prefix: str = "",
    ):
        super().__init__()
<<<<<<< HEAD
        self.fc1 = ColumnParallelLinear(in_features,  # 1280
                                        hidden_features,  # 5120
                                        quant_config=quant_config)
        self.act = act_layer()
        self.fc2 = RowParallelLinear(hidden_features,  # 5120
                                     in_features,  # 1280
                                     quant_config=quant_config)
=======
        self.fc1 = ColumnParallelLinear(in_features,
                                        hidden_features,
                                        quant_config=quant_config,
                                        prefix=f"{prefix}.fc1")
        self.act = act_layer()
        self.fc2 = RowParallelLinear(hidden_features,
                                     in_features,
                                     quant_config=quant_config,
                                     prefix=f"{prefix}.fc2")
>>>>>>> 23c1b10a

    def forward(self, x: torch.Tensor) -> torch.Tensor:
        # x 的 shape 是 (14308, 1, 1280)
        x_parallel, _ = self.fc1(x)  # (14308, 1, 5120)
        x_parallel = self.act(x_parallel)
        x, _ = self.fc2(x_parallel)  # (14308, 1, 1280)
        return x


def rotate_half(x: torch.Tensor, interleaved: bool = False) -> torch.Tensor:
    if not interleaved:  # interleaved=False 时
        x1, x2 = x.chunk(2, dim=-1)  # (1, 14308, 16, 80) -> (1, 14308, 16, 40), (1, 14308, 16, 40)
        return torch.cat((-x2, x1), dim=-1)  # (1, 14308, 16, 80)
    else:
        # interleaved 是交错的意思
        x1, x2 = x[..., ::2], x[..., 1::2]
        return rearrange(torch.stack((-x2, x1), dim=-1),
                         "... d two -> ... (d two)",
                         two=2)


def apply_rotary_emb_torch(x: torch.Tensor,
                           cos: torch.Tensor,
                           sin: torch.Tensor,
                           interleaved: bool = False) -> torch.Tensor:
    """
    x: (batch_size, seqlen, nheads, headdim)
    cos, sin: (seqlen, rotary_dim / 2) or (batch_size, seqlen, rotary_dim / 2)
    """
    # x 的 shape 是 (1, 14308, 16, 80)
    ro_dim = cos.shape[-1] * 2  # 80
    assert ro_dim <= x.shape[-1]
    cos = repeat(
        cos,
        "... d -> ... 1 (2 d)" if not interleaved else "... d -> ... 1 (d 2)")  # (14308, 40) -> (14308, 1, 80)
    sin = repeat(
        sin,
        "... d -> ... 1 (2 d)" if not interleaved else "... d -> ... 1 (d 2)")  # (14308, 40) -> (14308, 1, 80)
    return torch.cat(
        [
            x[..., :ro_dim] * cos +  # (1, 14308, 16, 80)
            rotate_half(x[..., :ro_dim], interleaved) * sin, x[..., ro_dim:]
        ],
        dim=-1,
    )  # (1, 14308, 16, 240)


def apply_rotary_pos_emb_vision(t: torch.Tensor,
                                freqs: torch.Tensor) -> torch.Tensor:
    t_ = t.float()  # (1, 14308, 16, 80)
    # freqs 是 (14308, 40)
    cos = freqs.cos()
    sin = freqs.sin()
    output = apply_rotary_emb_torch(t_, cos, sin).type_as(t)
    return output  # (1, 14308, 16, 240)


class Qwen2VisionAttention(nn.Module):

    def __init__(
        self,
<<<<<<< HEAD
        embed_dim: Optional[int] = None,  # 1280
        num_heads: Optional[int] = None,  # 16
        projection_size: Optional[int] = None,  # 1280
=======
        embed_dim: int,
        num_heads: int,
        projection_size: int,
>>>>>>> 23c1b10a
        quant_config: Optional[QuantizationConfig] = None,
        prefix: str = "",
    ) -> None:
        super().__init__()
        # Per attention head and per partition values.
        world_size = parallel_state.get_tensor_model_parallel_world_size()  # 假设只有 1卡, 1
        self.hidden_size_per_attention_head = dist_utils.divide(
            projection_size, num_heads)  # 80
        self.num_attention_heads_per_partition = dist_utils.divide(
            num_heads, world_size)  # 16

<<<<<<< HEAD
        self.qkv = ColumnParallelLinear(input_size=embed_dim,  # 1280
                                        output_size=3 * projection_size,  # 3840
                                        quant_config=quant_config)
        self.proj = RowParallelLinear(input_size=projection_size,  # 1280
                                      output_size=embed_dim,  # 1280
                                      quant_config=quant_config)
=======
        self.qkv = ColumnParallelLinear(input_size=embed_dim,
                                        output_size=3 * projection_size,
                                        quant_config=quant_config,
                                        prefix=f"{prefix}.qkv")
        self.proj = RowParallelLinear(input_size=projection_size,
                                      output_size=embed_dim,
                                      quant_config=quant_config,
                                      prefix=f"{prefix}.proj")
>>>>>>> 23c1b10a

        # Detect attention implementation.
        self.attn_backend: _Backend = get_vit_attn_backend(support_fa=True)
        if self.attn_backend not in {
                _Backend.FLASH_ATTN, _Backend.TORCH_SDPA, _Backend.XFORMERS
        }:
            raise RuntimeError(
                f"Qwen2-VL does not support {self.attn_backend} backend now.")

    def forward(
        self,
        x: torch.Tensor,
        cu_seqlens: torch.Tensor,
        rotary_pos_emb: torch.Tensor,
    ) -> torch.Tensor:
        """返回的 shape 是 (14308, 1, 1280)"""
        # x 的 shape 是 (14308, 1, 1280)
        # cu_seqlens 的值是 [0, 14308]
        # rotary_pos_emb 的 shape 是 (14308, 40)
        # [s, b, c] --> [s, b, head * 3 * head_dim]
        x, _ = self.qkv(x)  # (14308, 1, 3840)

        # [s, b, head * 3 * head_dim] --> [s, b, head, 3 * head_dim]
        new_x_shape = x.size()[:-1] + (
            self.num_attention_heads_per_partition,  # 16
            3 * self.hidden_size_per_attention_head,  # 240
        )
        x = x.view(*new_x_shape)  # (14308, 1, 16, 240)

        # [s, b, head, 3 * head_dim] --> 3 [s, b, head, head_dim]
        q, k, v = dist_utils.split_tensor_along_last_dim(x, 3)  # 每个的 shape 是 (14308, 1, 16, 80)
        batch_size = q.shape[1]  # 1

<<<<<<< HEAD
        q, k, v = [
            rearrange(x, "s b ... -> b s ...").contiguous() for x in (q, k, v)
        ]  # (1, 14308, 16, 80)
=======
        q, k, v = (rearrange(x, "s b ... -> b s ...").contiguous()
                   for x in (q, k, v))
>>>>>>> 23c1b10a
        if rotary_pos_emb is not None:
            q = apply_rotary_pos_emb_vision(q, rotary_pos_emb)  # (1, 14308, 16, 240)
            k = apply_rotary_pos_emb_vision(k, rotary_pos_emb)  # (1, 14308, 16, 240)

        if self.attn_backend == _Backend.FLASH_ATTN:
            # from vllm_flash_attn.flash_attn_interface import (
            #   flash_attn_varlen_func)
            from flash_attn import flash_attn_varlen_func

            q, k, v = (rearrange(x, "b s ... -> (b s) ...") for x in [q, k, v])

            max_seqlen = (cu_seqlens[1:] - cu_seqlens[:-1]).max().item()
            output = flash_attn_varlen_func(q,
                                            k,
                                            v,
                                            cu_seqlens_q=cu_seqlens,
                                            cu_seqlens_k=cu_seqlens,
                                            max_seqlen_q=max_seqlen,
                                            max_seqlen_k=max_seqlen,
                                            dropout_p=0,
                                            causal=False)

            context_layer = rearrange(output,
                                      "(b s) ... -> b s ...",
                                      b=batch_size)
        elif self.attn_backend == _Backend.TORCH_SDPA:
<<<<<<< HEAD
            seq_length = q.size(1)  # 14308
            q, k, v = [rearrange(x, "b s h d -> b h s d") for x in [q, k, v]]
            # q 和 k 是 (1, 16, 14308, 240), v 是 (1, 16, 14308, 80)
=======
            seq_length = q.size(1)
            q, k, v = (rearrange(x, "b s h d -> b h s d") for x in [q, k, v])
>>>>>>> 23c1b10a
            attention_mask = torch.zeros([1, seq_length, seq_length],
                                         device=q.device,
                                         dtype=torch.bool)  # (1, 14308, 14308)
            for i in range(1, len(cu_seqlens)):
                # i 是 1
                attention_mask[..., cu_seqlens[i - 1]:cu_seqlens[i],
                               cu_seqlens[i - 1]:cu_seqlens[i]] = True
                # attention_mask[..., 0:14308, 0:14308] = True
            output = F.scaled_dot_product_attention(q,
                                                    k,
                                                    v,
                                                    attention_mask,
                                                    dropout_p=0.0)  # (1, 16, 14308, 80)
            context_layer = rearrange(output, "b h s d -> b s h d ")  # (1, 14308, 16, 80)
        elif self.attn_backend == _Backend.XFORMERS:
            from xformers import ops as xops
            from xformers.ops.fmha.attn_bias import BlockDiagonalMask

            seqlens = (cu_seqlens[1:] - cu_seqlens[:-1]).tolist()
            attn_bias = BlockDiagonalMask.from_seqlens(q_seqlen=seqlens,
                                                       kv_seqlen=None)

            context_layer = xops.memory_efficient_attention_forward(
                q, k, v, attn_bias=attn_bias, p=0, scale=None)
        context_layer = rearrange(context_layer,
                                  "b s h d -> s b (h d)").contiguous()  # (14308, 1, 1280)

        output, _ = self.proj(context_layer)  # (14308, 1, 1280)
        return output


class Qwen2VisionBlock(nn.Module):

    def __init__(
        self,
        dim: int,  # 1280
        num_heads: int,  # 16
        mlp_ratio: float,  # 4
        act_layer: Type[nn.Module] = QuickGELU,
        norm_layer: Optional[Callable[[int], nn.Module]] = None,
        quant_config: Optional[QuantizationConfig] = None,
        prefix: str = "",
    ) -> None:
        super().__init__()
        if norm_layer is None:
            norm_layer = partial(nn.LayerNorm, eps=1e-6)
        self.norm1 = norm_layer(dim)
        self.norm2 = norm_layer(dim)
        mlp_hidden_dim = int(dim * mlp_ratio)  # 5120

<<<<<<< HEAD
        self.attn = Qwen2VisionAttention(embed_dim=dim,  # 1280
                                         num_heads=num_heads,  # 16
                                         projection_size=dim,  # 1280
                                         quant_config=quant_config)
        self.mlp = Qwen2VisionMLP(dim,  # 1280
                                  mlp_hidden_dim,  # 5120
=======
        self.attn = Qwen2VisionAttention(embed_dim=dim,
                                         num_heads=num_heads,
                                         projection_size=dim,
                                         quant_config=quant_config,
                                         prefix=f"{prefix}.attn")
        self.mlp = Qwen2VisionMLP(dim,
                                  mlp_hidden_dim,
>>>>>>> 23c1b10a
                                  act_layer=act_layer,
                                  quant_config=quant_config,
                                  prefix=f"{prefix}.mlp")

    def forward(self, x: torch.Tensor, cu_seqlens: torch.Tensor,
                rotary_pos_emb: torch.Tensor) -> torch.Tensor:
        # x 的 shape 是 (14308, 1, 1280)
        # cu_seqlens 的值是 [0, 14308]
        # rotary_pos_emb 的 shape 是 (14308, 40)
        x = x + self.attn(self.norm1(x),
                          cu_seqlens=cu_seqlens,
                          rotary_pos_emb=rotary_pos_emb)
        # attn 返回的 shape 是 (14308, 1, 1280)
        x = x + self.mlp(self.norm2(x))  # (14308, 1, 1280)
        return x


class Qwen2VisionPatchEmbed(nn.Module):

    def __init__(
        self,
<<<<<<< HEAD
        patch_size: int = 14,  # 14
        temporal_patch_size: int = 2,  # 2
        in_chans: int = 3,  # 3
        embed_dim: int = 1152,  # 1280
    ) -> None:
        super().__init__()
        self.patch_size = patch_size  # 14
        self.temporal_patch_size = temporal_patch_size  # 2
        self.embed_dim = embed_dim  # 1280

        kernel_size = [temporal_patch_size, patch_size, patch_size]  # [2, 14, 14]
        self.proj = nn.Conv3d(in_chans,  # 3
                              embed_dim,  # 1280
                              kernel_size=kernel_size,  # [2, 14, 14]
                              stride=kernel_size,  # [2, 14, 14]
=======
        patch_size: int = 14,
        temporal_patch_size: int = 2,
        in_channels: int = 3,
        embed_dim: int = 1152,
    ) -> None:
        super().__init__()
        self.patch_size = patch_size
        self.temporal_patch_size = temporal_patch_size
        self.embed_dim = embed_dim

        kernel_size = (temporal_patch_size, patch_size, patch_size)
        self.proj = nn.Conv3d(in_channels,
                              embed_dim,
                              kernel_size=kernel_size,
                              stride=kernel_size,
>>>>>>> 23c1b10a
                              bias=False)

    def forward(self, x: torch.Tensor) -> torch.Tensor:
        """返回的 shape 是 (num_patches=14308, 1280)"""
        # x 的 shape 是 (14308, 1176)
        L, C = x.shape
        x = x.view(L, -1, self.temporal_patch_size, self.patch_size,
                   self.patch_size)  # (14308, 3, 2, 14, 14)
        x = self.proj(x).view(L, self.embed_dim)  # (14308, 1280)
        return x


class Qwen2VisionPatchMerger(nn.Module):

    def __init__(
        self,
        d_model: int,
        context_dim: int,
        norm_layer: Optional[Callable[[int], nn.Module]] = None,
        spatial_merge_size: int = 2,
        quant_config: Optional[QuantizationConfig] = None,
        prefix: str = "",
    ) -> None:
        super().__init__()
        self.hidden_size = context_dim * (spatial_merge_size**2)
        if norm_layer is None:
            norm_layer = partial(nn.LayerNorm, eps=1e-6)
        self.ln_q = norm_layer(context_dim)
        self.mlp = nn.ModuleList([
            ColumnParallelLinear(self.hidden_size,
                                 self.hidden_size,
                                 bias=True,
                                 quant_config=quant_config,
                                 prefix=f"{prefix}.mlp.0"),
            nn.GELU(),
            RowParallelLinear(self.hidden_size,
                              d_model,
                              bias=True,
                              quant_config=quant_config,
                              prefix=f"{prefix}.mlp.2"),
        ])

    def forward(self, x: torch.Tensor) -> torch.Tensor:
        x = self.ln_q(x)
        x = x.view(-1, self.hidden_size)

        mlp_fc1, mlp_act, mlp_fc2 = self.mlp
        x_parallel, _ = mlp_fc1(x)
        x_parallel = mlp_act(x_parallel)
        out, _ = mlp_fc2(x_parallel)
        return out


class Qwen2VisionRotaryEmbedding(nn.Module):

    def __init__(self, dim: int, theta: float = 10000.0) -> None:
        super().__init__()
        self.dim = dim  # 40
        self.theta = theta  # 10000.0
        inv_freq = 1.0 / (theta
                          **(torch.arange(0, dim, 2, dtype=torch.float) / dim))
        # inv_freq shape 是 (20,)
        self.register_buffer("inv_freq", inv_freq, persistent=False)
        self._seq_len_cached = 0
        self._freqs_cached = None

    def update_freqs_cache(self, seqlen: int) -> None:
        if seqlen > self._seq_len_cached:
            seqlen *= 2
            self._seq_len_cached = seqlen
            self.inv_freq = 1.0 / (self.theta**(torch.arange(
                0, self.dim, 2, dtype=torch.float, device=self.inv_freq.device)
                                                / self.dim))
            seq = torch.arange(seqlen,
                               device=self.inv_freq.device,
                               dtype=self.inv_freq.dtype)
            freqs = torch.outer(seq, self.inv_freq)
            self._freqs_cached = freqs

    def forward(self, seqlen: int) -> torch.Tensor:
        """返回的 shape 是 (seqlen, 20)"""
        self.update_freqs_cache(seqlen)
        return self._freqs_cached[:seqlen]  # (seqlen, 20)


class Qwen2VisionTransformer(nn.Module):

    def __init__(
        self,
        vision_config: Qwen2VLVisionConfig,
        norm_eps: float = 1e-6,
        quant_config: Optional[QuantizationConfig] = None,
        prefix: str = "",
    ) -> None:
        super().__init__()

<<<<<<< HEAD
        # 以 Qwen2-VL-7B-Instruct_config 为例, 标注下输入输出的 shape
        patch_size: int = vision_config.patch_size  # 14
        temporal_patch_size: int = vision_config.temporal_patch_size  # 2
        spatial_merge_size: int = vision_config.spatial_merge_size  # 2
        in_chans: int = vision_config.in_chans  # 3
        hidden_size: int = vision_config.hidden_size  # 3584
        embed_dim: int = vision_config.embed_dim  # 1280
        depth: int = vision_config.depth  # 32
        num_heads: int = vision_config.num_heads  # 16
        mlp_ratio: float = vision_config.mlp_ratio  # 4

        self.spatial_merge_size = spatial_merge_size  # 2

        self.patch_embed = Qwen2VisionPatchEmbed(
            patch_size=patch_size,  # 14
            temporal_patch_size=temporal_patch_size,  # 2
            in_chans=in_chans,  # 3
            embed_dim=embed_dim,  # 1280
=======
        patch_size = vision_config.patch_size
        temporal_patch_size = vision_config.temporal_patch_size
        spatial_merge_size = vision_config.spatial_merge_size
        in_channels = vision_config.in_channels
        hidden_size = vision_config.hidden_size
        embed_dim = vision_config.embed_dim
        depth = vision_config.depth
        num_heads = vision_config.num_heads
        mlp_ratio = vision_config.mlp_ratio

        self.spatial_merge_size = spatial_merge_size
        self.num_heads = num_heads
        self.embed_dim = embed_dim

        self.patch_embed = Qwen2VisionPatchEmbed(
            patch_size=patch_size,
            temporal_patch_size=temporal_patch_size,
            in_channels=in_channels,
            embed_dim=embed_dim,
>>>>>>> 23c1b10a
        )

        norm_layer = partial(nn.LayerNorm, eps=norm_eps)
        head_dim = embed_dim // num_heads  # 80
        self.rotary_pos_emb = Qwen2VisionRotaryEmbedding(head_dim // 2)  # 40

        self.blocks = nn.ModuleList([
<<<<<<< HEAD
            Qwen2VisionBlock(
                dim=embed_dim,  # 1280
                num_heads=num_heads,  # 16
                mlp_ratio=mlp_ratio,  # 4
                norm_layer=norm_layer,
                quant_config=quant_config,
            ) for _ in range(depth)
=======
            Qwen2VisionBlock(dim=embed_dim,
                             num_heads=num_heads,
                             mlp_ratio=mlp_ratio,
                             norm_layer=norm_layer,
                             quant_config=quant_config,
                             prefix=f"{prefix}.blocks.{layer_idx}")
            for layer_idx in range(depth)
>>>>>>> 23c1b10a
        ])
        self.merger = Qwen2VisionPatchMerger(
            d_model=hidden_size,  # 3584
            context_dim=embed_dim,  # 1280
            norm_layer=norm_layer,
            quant_config=quant_config,
            prefix=f"{prefix}.merger",
        )

    @property
    def dtype(self) -> torch.dtype:
        return self.patch_embed.proj.weight.dtype

    @property
    def device(self) -> torch.device:
        return self.patch_embed.proj.weight.device

    def rot_pos_emb(self, grid_thw: torch.Tensor) -> torch.Tensor:
        pos_ids = []
        for t, h, w in grid_thw:  # grid_thw shape 是 (1, 3), 假设值是 1,  98, 146
            # t=1, h=98, w=146
            hpos_ids = torch.arange(h).unsqueeze(1).expand(-1, w)  # (98, 146)
            wpos_ids = torch.arange(w).unsqueeze(0).expand(h, -1)   # (98, 146)
            hpos_ids = hpos_ids.reshape(
                h // self.spatial_merge_size,  # 49
                self.spatial_merge_size,  # 2
                w // self.spatial_merge_size,  # 73
                self.spatial_merge_size,  # 2
            ).permute(0, 2, 1, 3).flatten()  # (49, 73, 2, 2) => 14308
            wpos_ids = wpos_ids.reshape(
                h // self.spatial_merge_size,  # 49
                self.spatial_merge_size,  # 2
                w // self.spatial_merge_size,  # 73
                self.spatial_merge_size,  # 2
            ).permute(0, 2, 1, 3).flatten()  # (49, 73, 2, 2) => 14308
            pos_ids.append(
                torch.stack([hpos_ids, wpos_ids], dim=-1).repeat(t, 1))  # (14308, 2)
        pos_ids = torch.cat(pos_ids, dim=0)  # (14308, 2)
        max_grid_size = grid_thw[:, 1:].max()  # 146
        rotary_pos_emb_full = self.rotary_pos_emb(max_grid_size)  # (292, 20)
        rotary_pos_emb = rotary_pos_emb_full[pos_ids].flatten(1)  # (14308, 2, 20) => (14308, 40)
        return rotary_pos_emb

    def forward(
        self,
        x: torch.Tensor,  # (14308, 1176)
        grid_thw: torch.Tensor,  # (1, 3)
    ) -> torch.Tensor:
        # patchify
        # x 的 shape 是 (14308, 1176)
        x = x.to(device=self.device, dtype=self.dtype)
        x = self.patch_embed(x)  # (14308, 1280)

        # compute position embedding
        rotary_pos_emb = self.rot_pos_emb(grid_thw)  # (14308, 40)

        # compute cu_seqlens
        cu_seqlens = torch.repeat_interleave(grid_thw[:, 1] * grid_thw[:, 2],
                                             grid_thw[:, 0]).cumsum(
                                                 dim=0, dtype=torch.int32)
        # cu_seqlens 的值是 [14308]
        cu_seqlens = F.pad(cu_seqlens, (1, 0), "constant", 0)
        # cu_seqlens 的值是 [0, 14308]

        # transformers
        x = x.unsqueeze(1)  # (14308, 1, 1280)
        for blk in self.blocks:
            x = blk(x, cu_seqlens=cu_seqlens, rotary_pos_emb=rotary_pos_emb)  # (14308, 1, 1280)

        # adapter
        x = self.merger(x)
        return x

    def load_weights(self, weights: Iterable[Tuple[str,
                                                   torch.Tensor]]) -> Set[str]:
        stacked_params_mapping = [
            # (param_name, shard_name, shard_id)
            ("qkv_proj", "q_proj", "q"),
            ("qkv_proj", "k_proj", "k"),
            ("qkv_proj", "v_proj", "v"),
        ]
        params_dict = dict(self.named_parameters(remove_duplicate=False))
        loaded_params: Set[str] = set()

        for name, loaded_weight in weights:
            for (param_name, weight_name, shard_id) in stacked_params_mapping:
                if weight_name not in name:
                    continue
                name = name.replace(weight_name, param_name)

                param = params_dict[name]
                weight_loader = param.weight_loader
                weight_loader(param, loaded_weight, shard_id)
                break
            else:
                if name.endswith("qkv.weight"):
                    visual_num_heads = self.num_heads
                    visual_embed_dim = self.embed_dim
                    head_size = visual_embed_dim // visual_num_heads
                    loaded_weight = loaded_weight.view(3, visual_num_heads,
                                                       head_size,
                                                       visual_embed_dim)
                    loaded_weight = loaded_weight.transpose(0, 1)
                    loaded_weight = loaded_weight.reshape(-1, visual_embed_dim)
                elif name.endswith("qkv.bias"):
                    visual_num_heads = self.num_heads
                    visual_embed_dim = self.embed_dim
                    head_size = visual_embed_dim // visual_num_heads
                    loaded_weight = loaded_weight.view(3, visual_num_heads,
                                                       head_size)
                    loaded_weight = loaded_weight.transpose(0, 1)
                    loaded_weight = loaded_weight.reshape(-1)

                param = params_dict[name]
                weight_loader = getattr(param, "weight_loader",
                                        default_weight_loader)
                weight_loader(param, loaded_weight)
            loaded_params.add(name)
        return loaded_params


# === Vision input helpers === #


def _get_vision_info(
    vision_config: Qwen2VLVisionConfig,
    height: int,
    width: int,
    min_pixels: int,
    max_pixels: int,
    *,
    do_resize: bool = True,
    modality: str = "image",
    mm_count: int = 1,
):
    """Get information (resized height / width and number of vision tokens)
    of input image / video frame."""
    patch_size = vision_config.patch_size
    merge_size = vision_config.spatial_merge_size
    temporal_patch_size = vision_config.temporal_patch_size

    if do_resize:
        resized_height, resized_width = smart_resize(
            height=height,
            width=width,
            factor=patch_size * merge_size,
            min_pixels=min_pixels,
            max_pixels=max_pixels,
        )
    else:
        resized_height, resized_width = height, width

    if modality == "image":
        grid_t = mm_count
    elif modality == "video":
        grid_t = max(mm_count // temporal_patch_size, 1)
    else:
        raise ValueError(f"Modality {modality} is not supported")

    grid_h = resized_height // patch_size
    grid_w = resized_width // patch_size
    vision_tokens = grid_t * grid_h * grid_w
    llm_num_vision_tokens = vision_tokens // (merge_size**2)

    return resized_height, resized_width, llm_num_vision_tokens


def _get_image_processor(hf_processor: Qwen2VLProcessor):
    image_processor = hf_processor.image_processor  # type: ignore
    assert isinstance(image_processor, Qwen2VLImageProcessor)
    return image_processor


class Qwen2EmbeddingItems(ModalityDataItems[dict[str, torch.Tensor],
                                            dict[str, torch.Tensor]]):

    def __init__(self, data: dict, modality: str) -> None:
        super().__init__(data, modality)

        grid_thw = data[f"{modality}_grid_thw"]
        slice_idxs = [0] + grid_thw.prod(-1).cumsum_(0).tolist()
        self._slices = [
            slice(slice_idxs[i], slice_idxs[i + 1])
            for i in range(len(grid_thw))
        ]

    def get_count(self) -> int:
        return len(self.data[f"{self.modality}_grid_thw"])

    def get(self, index: int) -> dict[str, torch.Tensor]:
        out = {}
        for k, v in self.data.items():
            if v != f"{self.modality}_grid_thw":
                v = v[self._slices[index]]

            out[k] = v

        return out

    def get_processor_data(self) -> Mapping[str, object]:
        return {}

    def get_passthrough_data(self) -> Mapping[str, object]:
        return self.data


class Qwen2ImageEmbeddingItems(Qwen2EmbeddingItems):

    def __init__(self, data: dict) -> None:
        super().__init__(data, "image")


class Qwen2VideoEmbeddingItems(Qwen2EmbeddingItems):

    def __init__(self, data: dict) -> None:
        super().__init__(data, "video")


class Qwen2MultiModalDataParser(MultiModalDataParser):

    def _parse_image_data(
        self,
        data: Union[dict[str, torch.Tensor], ModalityData[ImageItem]],
    ) -> ModalityDataItems[Any, Any]:
        if isinstance(data, dict):
            return Qwen2EmbeddingItems(data, modality="image")

        return super()._parse_image_data(data)

    def _parse_video_data(
        self,
        data: Union[dict[str, torch.Tensor], ModalityData[VideoItem]],
    ) -> ModalityDataItems[Any, Any]:
        if isinstance(data, dict):
            return Qwen2EmbeddingItems(data, modality="video")

        return super()._parse_video_data(data)


class Qwen2VLMultiModalProcessor(BaseMultiModalProcessor):

    def get_supported_mm_limits(self) -> Mapping[str, Optional[int]]:
        return {"image": None, "video": None}

    def _get_max_mm_tokens(self, modality: str) -> int:
        hf_config = self.ctx.get_hf_config(Qwen2VLConfig)
        vision_config = hf_config.vision_config

        hf_processor = self._get_hf_processor()
        image_processor = _get_image_processor(hf_processor)

        _, _, max_llm_image_tokens = _get_vision_info(
            vision_config,
            height=9999999,
            width=9999999,
            min_pixels=image_processor.min_pixels,
            max_pixels=image_processor.max_pixels,
            modality=modality,
        )
        return max_llm_image_tokens

    def get_mm_max_tokens_per_item(self) -> Mapping[str, int]:
        return {
            "image": self._get_max_mm_tokens("image"),
            "video": self._get_max_mm_tokens("video"),
        }

    def _get_data_parser(self) -> MultiModalDataParser:
        return Qwen2MultiModalDataParser()

    def _get_hf_processor(
        self,
        *,
        min_pixels: Optional[int] = None,
        max_pixels: Optional[int] = None,
    ) -> Qwen2VLProcessor:
        hf_processor = self.ctx.get_hf_processor(Qwen2VLProcessor)
        image_processor = _get_image_processor(hf_processor)

        if min_pixels:
            image_processor.min_pixels = min_pixels
        if max_pixels:
            image_processor.max_pixels = max_pixels
        if max_pixels or min_pixels:
            image_processor.size = {
                "min_pixels": image_processor.min_pixels,
                "max_pixels": image_processor.max_pixels,
            }

        return hf_processor

    def _get_prompt_replacements(
        self,
        mm_items: MultiModalDataItems,
        hf_processor_mm_kwargs: Mapping[str, object],
        out_mm_kwargs: MultiModalKwargs,
    ) -> list[PromptReplacement]:
        hf_processor = self._get_hf_processor()
        image_processor = _get_image_processor(hf_processor)

        # NOTE: Only Qwen2VLProcessor in transformers 4.47.0 has
        # image_token and video_token registered
        placeholder = {
            "image": hf_processor.image_token,
            "video": hf_processor.video_token,
        }
        merge_length = image_processor.merge_size**2

        def get_replacement_qwen2vl(item_idx: int, modality: str):
            grid_thw = out_mm_kwargs[f"{modality}_grid_thw"][item_idx]
            assert isinstance(grid_thw, torch.Tensor)

            num_tokens = grid_thw.prod() // merge_length
            return placeholder[modality] * num_tokens

        return [
            PromptReplacement(
                modality=modality,
                target=placeholder[modality],
                replacement=partial(get_replacement_qwen2vl,
                                    modality=modality),
            ) for modality in ("image", "video")
        ]

    def _get_mm_fields_config(
        self,
        hf_inputs: BatchFeature,
        hf_processor_mm_kwargs: Mapping[str, object],
    ) -> Mapping[str, MultiModalFieldConfig]:
        image_grid_thw = hf_inputs.get("image_grid_thw", torch.empty((0, 3)))
        image_slice_idxs = [0] + image_grid_thw.prod(-1).cumsum_(0).tolist()
        image_slices = [
            slice(image_slice_idxs[i], image_slice_idxs[i + 1])
            for i in range(len(image_grid_thw))
        ]

        video_grid_thw = hf_inputs.get("video_grid_thw", torch.empty((0, 3)))
        video_slice_idxs = [0] + video_grid_thw.prod(-1).cumsum_(0).tolist()
        video_slices = [
            slice(video_slice_idxs[i], video_slice_idxs[i + 1])
            for i in range(len(video_grid_thw))
        ]

        return dict(
            pixel_values=MultiModalFieldConfig.flat("image", image_slices),
            image_embeds=MultiModalFieldConfig.flat("image", image_slices),
            image_grid_thw=MultiModalFieldConfig.batched("image"),
            pixel_values_videos=MultiModalFieldConfig.flat(
                "video", video_slices),
            video_embeds=MultiModalFieldConfig.flat("video", video_slices),
            video_grid_thw=MultiModalFieldConfig.batched("video"),
        )

    def _get_dummy_mm_inputs(
        self,
        mm_counts: Mapping[str, int],
    ) -> ProcessorInputs:
        hf_processor = self._get_hf_processor()
        image_processor = _get_image_processor(hf_processor)

        image_token: str = hf_processor.image_token
        resized_height, resized_width = smart_resize(
            height=9999999,
            width=9999999,
            factor=image_processor.patch_size * image_processor.merge_size,
            min_pixels=image_processor.min_pixels,
            max_pixels=image_processor.max_pixels,
        )
        num_images = mm_counts.get("image", 0)

        mm_data = {
            "image":
            self._get_dummy_images(width=resized_width,
                                   height=resized_height,
                                   num_images=num_images)
        }

        return ProcessorInputs(
            prompt_text=image_token * num_images,
            mm_data=mm_data,
        )


@MULTIMODAL_REGISTRY.register_processor(Qwen2VLMultiModalProcessor)
class Qwen2VLForConditionalGeneration(nn.Module, SupportsMultiModal,
                                      SupportsLoRA, SupportsPP):
    packed_modules_mapping = {
        "qkv_proj": [
            "q_proj",
            "k_proj",
            "v_proj",
        ],
        "gate_up_proj": [
            "gate_proj",
            "up_proj",
        ],
    }

    # LoRA specific attributes
    supported_lora_modules = [
        "qkv_proj",
        "o_proj",
        "gate_up_proj",
        "down_proj",
        # vision tower
        "qkv",
        "attn.proj",  # Distinguish patch_embed.proj
        "fc1",
        "fc2",
        # projector
        "mlp.0",
        "mlp.2"
    ]
    embedding_modules = {}
    embedding_padding_modules = []

    # To ensure correct weight loading and mapping.
    hf_to_vllm_mapper = WeightsMapper(orig_to_new_prefix={
        "lm_head.": "language_model.lm_head.",
        "model.": "language_model.model.",
    })

    def __init__(self, *, vllm_config: VllmConfig, prefix: str = ""):
        super().__init__()
        config: Qwen2VLConfig = vllm_config.model_config.hf_config
        cache_config = vllm_config.cache_config
        quant_config = vllm_config.quant_config
        multimodal_config = vllm_config.model_config.multimodal_config
        assert not cache_config.enable_prefix_caching, \
            "Qwen2-VL currently does not support prefix caching"

        self.config = config
        self.multimodal_config = multimodal_config

        # 主要多了一个视觉模型
        self.visual = Qwen2VisionTransformer(
            config.vision_config,
            norm_eps=getattr(config, "rms_norm_eps", 1e-6),
            quant_config=self._maybe_ignore_quant_config(quant_config),
            prefix=maybe_prefix(prefix, "visual"),
        )

        self.language_model = init_vllm_registered_model(
            vllm_config=vllm_config,
            prefix=maybe_prefix(prefix, "language_model"),
            architectures=["Qwen2ForCausalLM"],
        )

        self.make_empty_intermediate_tensors = (
            self.language_model.make_empty_intermediate_tensors)

    @cached_property
    def sampler(self):
        if hasattr(self.language_model, "sampler"):
            return self.language_model.sampler

        return get_sampler()

    def _maybe_ignore_quant_config(self, quant_config: QuantizationConfig):
        # GPTQ configs do not have a list of ignored modules, however AutoGPTQ
        # seems to avoid vision encoder sections for some models.
        # See: https://huggingface.co/Qwen/Qwen2-VL-2B-Instruct-GPTQ-Int4
        if isinstance(quant_config, (GPTQConfig, GPTQMarlinConfig)):
            return None
        return quant_config

    def _validate_and_reshape_mm_tensor(self, mm_input: object,
                                        name: str) -> torch.Tensor:
        if not isinstance(mm_input, (torch.Tensor, list)):
            raise ValueError(f"Incorrect type of {name}. "
                             f"Got type: {type(mm_input)}")
        if isinstance(mm_input, torch.Tensor):
            if mm_input.ndim == 2:
                # 两个维度的情况下，直接返回
                return mm_input
            if mm_input.ndim != 3:
                raise ValueError(f"{name} should be 2D or batched 3D tensor. "
<<<<<<< HEAD
                                 f"Got ndim: {mm_input.ndim}")
            # 三个维度下, 在第一个维度上进行拼接
=======
                                 f"Got ndim: {mm_input.ndim} "
                                 f"(shape={mm_input.shape})")
>>>>>>> 23c1b10a
            return torch.concat(list(mm_input))
        else:
            # 如果是list的情况下，直接拼接
            return torch.concat(mm_input)

    def _parse_and_validate_image_input(
            self, **kwargs: object) -> Optional[Qwen2VLImageInputs]:
        """
        解析验证图像输入
        """
        pixel_values = kwargs.pop("pixel_values", None)
        image_embeds = kwargs.pop("image_embeds", None)
        image_grid_thw = kwargs.pop("image_grid_thw", None)

        if pixel_values is None and image_embeds is None:
            return None

        if pixel_values is not None:
            # 如果传入了像素
            pixel_values = self._validate_and_reshape_mm_tensor(
                pixel_values, "image pixel values")
            image_grid_thw = self._validate_and_reshape_mm_tensor(
                image_grid_thw, "image grid_thw")

            if not isinstance(pixel_values, (torch.Tensor, list)):
                raise ValueError("Incorrect type of image pixel values. "
                                 f"Got type: {type(pixel_values)}")

            # 像素类型的输入
            return Qwen2VLImagePixelInputs(type="pixel_values",
                                           pixel_values=pixel_values,
                                           image_grid_thw=image_grid_thw)

        if image_embeds is not None:
            image_embeds = self._validate_and_reshape_mm_tensor(
                image_embeds, "image embeds")
            image_grid_thw = self._validate_and_reshape_mm_tensor(
                image_grid_thw, "image grid_thw")

            if not isinstance(image_embeds, torch.Tensor):
                raise ValueError("Incorrect type of image embeddings. "
                                 f"Got type: {type(image_embeds)}")
            # 图片嵌入类型的输入
            return Qwen2VLImageEmbeddingInputs(type="image_embeds",
                                               image_embeds=image_embeds,
                                               image_grid_thw=image_grid_thw)

    def _parse_and_validate_video_input(
            self, **kwargs: object) -> Optional[Qwen2VLVideoInputs]:
        # TODO: 先不看视频输入
        pixel_values_videos = kwargs.pop("pixel_values_videos", None)
        video_embeds = kwargs.pop("video_embeds", None)
        video_grid_thw = kwargs.pop("video_grid_thw", None)

        if pixel_values_videos is None and video_embeds is None:
            return None

        if pixel_values_videos is not None:
            pixel_values_videos = self._validate_and_reshape_mm_tensor(
                pixel_values_videos, "video pixel values")
            video_grid_thw = self._validate_and_reshape_mm_tensor(
                video_grid_thw, "video grid_thw")

            return Qwen2VLVideoPixelInputs(
                type="pixel_values_videos",
                pixel_values_videos=pixel_values_videos,
                video_grid_thw=video_grid_thw,
            )

        if video_embeds is not None:
            video_embeds = self._validate_and_reshape_mm_tensor(
                video_embeds, "video embeds")
            video_grid_thw = self._validate_and_reshape_mm_tensor(
                video_grid_thw, "video grid_thw")

            if not isinstance(video_embeds, torch.Tensor):
                raise ValueError("Incorrect type of video embeddings. "
                                 f"Got type: {type(video_embeds)}")
            return Qwen2VLVideoEmbeddingInputs(type="video_embeds",
                                               video_embeds=video_embeds,
                                               video_grid_thw=video_grid_thw)

    def _process_image_input(self,
                             image_input: Qwen2VLImageInputs) -> torch.Tensor:
        # 根据 type 判断
        if image_input["type"] == "image_embeds":
            return image_input["image_embeds"].type(self.visual.dtype)

<<<<<<< HEAD
        # 如果输入的是图片像素, 就需要经过视觉模型处理
        pixel_values = image_input["data"].type(self.visual.dtype)  # (14308, 1176)
=======
        pixel_values = image_input["pixel_values"].type(self.visual.dtype)
>>>>>>> 23c1b10a
        image_embeds = self.visual(pixel_values,
                                   grid_thw=image_input["image_grid_thw"])  # (1, 3)
        return image_embeds

    def _process_video_input(self,
                             video_input: Qwen2VLVideoInputs) -> torch.Tensor:
        if video_input["type"] == "video_embeds":
            return video_input["video_embeds"].type(self.visual.dtype)

        pixel_values_videos = video_input["pixel_values_videos"].type(
            self.visual.dtype)
        video_embeds = self.visual(pixel_values_videos,
                                   grid_thw=video_input["video_grid_thw"])
        return video_embeds

    def _merge_multimodal_embeddings(
        self,
        input_ids: torch.Tensor,
        inputs_embeds: torch.Tensor,
        multimodal_embeddings: torch.Tensor,
        placeholder_token_id: int,
    ) -> torch.Tensor:
        """合并多模态嵌入"""
        mask = (input_ids == placeholder_token_id)
        inputs_embeds[mask, :] = multimodal_embeddings
        return inputs_embeds

    def get_multimodal_embeddings(
            self, **kwargs) -> Optional[List[Tuple[NestedTensors, str]]]:

        image_input = self._parse_and_validate_image_input(**kwargs)
        video_input = self._parse_and_validate_video_input(**kwargs)
        if image_input is None and video_input is None:
            return None

        # We make a tuple of each embedding with its modality string. This is a
        # temporary workaround for models to handle mixed modalities when
        # get_multimodal_embeddings and get_input_embeddings are called
        # separately.
        # TODO(ywang96): Add support for mixed-modality inference for v1.
        multimodal_embeddings: List[Tuple[NestedTensors, str]] = []

        if image_input is not None:
            image_embeds = self._process_image_input(image_input)
            multimodal_embeddings.append((image_embeds, "image"))
        if video_input is not None:
            video_embeds = self._process_video_input(video_input)
            multimodal_embeddings.append((video_embeds, "video"))

        return multimodal_embeddings

    def get_input_embeddings(
        self,
        input_ids: torch.Tensor,
        multimodal_embeddings: Optional[List[Tuple[NestedTensors,
                                                   str]]] = None,
    ) -> torch.Tensor:
        inputs_embeds = self.language_model.get_input_embeddings(input_ids)
        if multimodal_embeddings is not None:
            for embeddings, modality in multimodal_embeddings:
                if modality == "image":
                    inputs_embeds = self._merge_multimodal_embeddings(
                        input_ids,
                        inputs_embeds,
                        embeddings,
                        placeholder_token_id=self.config.image_token_id,
                    )
                if modality == "video":
                    inputs_embeds = self._merge_multimodal_embeddings(
                        input_ids,
                        inputs_embeds,
                        embeddings,
                        placeholder_token_id=self.config.video_token_id,
                    )
        return inputs_embeds

    def forward(
        self,
        input_ids: torch.Tensor,
        positions: torch.Tensor,
        kv_caches: List[torch.Tensor],
        attn_metadata: AttentionMetadata,
        intermediate_tensors: Optional[IntermediateTensors] = None,
        inputs_embeds: Optional[torch.Tensor] = None,
        **kwargs: object,
    ) -> Union[torch.Tensor, IntermediateTensors]:
        """Run forward pass for Qwen2-VL.

        Args:
            input_ids: Flattened (concatenated) input_ids corresponding to a
                batch.
            positions: Flattened (concatenated) position ids corresponding to a
                batch.
                **NOTE**: If mrope is enabled (default setting for Qwen2-VL
                opensource models), the shape will be `(3, seq_len)`,
                otherwise it will be `(seq_len,).
            pixel_values: Pixel values to be fed to a model.
                `None` if no images are passed.
            image_grid_thw: Tensor `(n_images, 3)` of image 3D grid in LLM.
                `None` if no images are passed.
            pixel_values_videos: Pixel values of videos to be fed to a model.
                `None` if no videos are passed.
            video_grid_thw: Tensor `(n_videos, 3)` of video 3D grid in LLM.
                `None` if no videos are passed.
        """

        if intermediate_tensors is not None:
            inputs_embeds = None

        # NOTE: In v1, inputs_embeds is always generated at model runner, this
        # condition is for v0 compatibility.
        elif inputs_embeds is None:
            multimodal_embeddings = self.get_multimodal_embeddings(**kwargs)

            # We need to check for usage of mrope here in case there is
            # multimodal data.
            # TODO (ywang96): move this to model runner in V1.
            if multimodal_embeddings is not None and uses_mrope(self.config):
                assert positions.ndim == 2 and positions.size(0) == 3, (
                    "multimodal section rotary embedding requires "
                    f"(3, seq_len) positions, but got {positions.size()}")

            inputs_embeds = self.get_input_embeddings(input_ids,
                                                      multimodal_embeddings)
            input_ids = None

        hidden_states = self.language_model.model(
            input_ids=input_ids,
            positions=positions,
            kv_caches=kv_caches,
            attn_metadata=attn_metadata,
            intermediate_tensors=intermediate_tensors,
            inputs_embeds=inputs_embeds,
        )
        return hidden_states

    def compute_logits(
        self,
        hidden_states: torch.Tensor,
        sampling_metadata: SamplingMetadata,
    ) -> Optional[torch.Tensor]:
        return self.language_model.compute_logits(hidden_states,
                                                  sampling_metadata)

    def sample(
        self,
        logits: torch.Tensor,
        sampling_metadata: SamplingMetadata,
    ) -> Optional[SamplerOutput]:
        return self.language_model.sample(logits, sampling_metadata)

    def load_weights(self, weights: Iterable[Tuple[str,
                                                   torch.Tensor]]) -> Set[str]:

        loader = AutoWeightsLoader(self)
        return loader.load_weights(weights, mapper=self.hf_to_vllm_mapper)

    def get_mm_mapping(self) -> MultiModelKeys:
        """
        Get the module prefix in multimodal models
        """
        return MultiModelKeys.from_string_field(
            language_model="language_model",
            connector="visual.",
            tower_model="visual.merger.")<|MERGE_RESOLUTION|>--- conflicted
+++ resolved
@@ -157,37 +157,22 @@
 
     def __init__(
         self,
-<<<<<<< HEAD
         in_features: int,  # 1280
-        hidden_features: int = None,  # 5120
-=======
-        in_features: int,
-        hidden_features: int,
->>>>>>> 23c1b10a
+        hidden_features: int,  # 5120
         act_layer: Type[nn.Module] = QuickGELU,
         quant_config: Optional[QuantizationConfig] = None,
         prefix: str = "",
     ):
         super().__init__()
-<<<<<<< HEAD
         self.fc1 = ColumnParallelLinear(in_features,  # 1280
                                         hidden_features,  # 5120
-                                        quant_config=quant_config)
+                                        quant_config=quant_config,
+                                        prefix=f"{prefix}.fc1")
         self.act = act_layer()
         self.fc2 = RowParallelLinear(hidden_features,  # 5120
                                      in_features,  # 1280
-                                     quant_config=quant_config)
-=======
-        self.fc1 = ColumnParallelLinear(in_features,
-                                        hidden_features,
-                                        quant_config=quant_config,
-                                        prefix=f"{prefix}.fc1")
-        self.act = act_layer()
-        self.fc2 = RowParallelLinear(hidden_features,
-                                     in_features,
                                      quant_config=quant_config,
                                      prefix=f"{prefix}.fc2")
->>>>>>> 23c1b10a
 
     def forward(self, x: torch.Tensor) -> torch.Tensor:
         # x 的 shape 是 (14308, 1, 1280)
@@ -249,15 +234,9 @@
 
     def __init__(
         self,
-<<<<<<< HEAD
-        embed_dim: Optional[int] = None,  # 1280
-        num_heads: Optional[int] = None,  # 16
-        projection_size: Optional[int] = None,  # 1280
-=======
-        embed_dim: int,
-        num_heads: int,
-        projection_size: int,
->>>>>>> 23c1b10a
+        embed_dim: int,  # 1280
+        num_heads: int,  # 16
+        projection_size: int,  # 1280
         quant_config: Optional[QuantizationConfig] = None,
         prefix: str = "",
     ) -> None:
@@ -269,23 +248,14 @@
         self.num_attention_heads_per_partition = dist_utils.divide(
             num_heads, world_size)  # 16
 
-<<<<<<< HEAD
         self.qkv = ColumnParallelLinear(input_size=embed_dim,  # 1280
                                         output_size=3 * projection_size,  # 3840
-                                        quant_config=quant_config)
+                                        quant_config=quant_config,
+                                        prefix=f"{prefix}.qkv")
         self.proj = RowParallelLinear(input_size=projection_size,  # 1280
                                       output_size=embed_dim,  # 1280
-                                      quant_config=quant_config)
-=======
-        self.qkv = ColumnParallelLinear(input_size=embed_dim,
-                                        output_size=3 * projection_size,
-                                        quant_config=quant_config,
-                                        prefix=f"{prefix}.qkv")
-        self.proj = RowParallelLinear(input_size=projection_size,
-                                      output_size=embed_dim,
                                       quant_config=quant_config,
                                       prefix=f"{prefix}.proj")
->>>>>>> 23c1b10a
 
         # Detect attention implementation.
         self.attn_backend: _Backend = get_vit_attn_backend(support_fa=True)
@@ -319,14 +289,8 @@
         q, k, v = dist_utils.split_tensor_along_last_dim(x, 3)  # 每个的 shape 是 (14308, 1, 16, 80)
         batch_size = q.shape[1]  # 1
 
-<<<<<<< HEAD
-        q, k, v = [
-            rearrange(x, "s b ... -> b s ...").contiguous() for x in (q, k, v)
-        ]  # (1, 14308, 16, 80)
-=======
         q, k, v = (rearrange(x, "s b ... -> b s ...").contiguous()
-                   for x in (q, k, v))
->>>>>>> 23c1b10a
+                   for x in (q, k, v))  # (1, 14308, 16, 80)
         if rotary_pos_emb is not None:
             q = apply_rotary_pos_emb_vision(q, rotary_pos_emb)  # (1, 14308, 16, 240)
             k = apply_rotary_pos_emb_vision(k, rotary_pos_emb)  # (1, 14308, 16, 240)
@@ -353,14 +317,9 @@
                                       "(b s) ... -> b s ...",
                                       b=batch_size)
         elif self.attn_backend == _Backend.TORCH_SDPA:
-<<<<<<< HEAD
             seq_length = q.size(1)  # 14308
-            q, k, v = [rearrange(x, "b s h d -> b h s d") for x in [q, k, v]]
+            q, k, v = (rearrange(x, "b s h d -> b h s d") for x in [q, k, v])
             # q 和 k 是 (1, 16, 14308, 240), v 是 (1, 16, 14308, 80)
-=======
-            seq_length = q.size(1)
-            q, k, v = (rearrange(x, "b s h d -> b h s d") for x in [q, k, v])
->>>>>>> 23c1b10a
             attention_mask = torch.zeros([1, seq_length, seq_length],
                                          device=q.device,
                                          dtype=torch.bool)  # (1, 14308, 14308)
@@ -411,22 +370,13 @@
         self.norm2 = norm_layer(dim)
         mlp_hidden_dim = int(dim * mlp_ratio)  # 5120
 
-<<<<<<< HEAD
         self.attn = Qwen2VisionAttention(embed_dim=dim,  # 1280
                                          num_heads=num_heads,  # 16
                                          projection_size=dim,  # 1280
-                                         quant_config=quant_config)
+                                         quant_config=quant_config,
+                                         prefix=f"{prefix}.attn")
         self.mlp = Qwen2VisionMLP(dim,  # 1280
                                   mlp_hidden_dim,  # 5120
-=======
-        self.attn = Qwen2VisionAttention(embed_dim=dim,
-                                         num_heads=num_heads,
-                                         projection_size=dim,
-                                         quant_config=quant_config,
-                                         prefix=f"{prefix}.attn")
-        self.mlp = Qwen2VisionMLP(dim,
-                                  mlp_hidden_dim,
->>>>>>> 23c1b10a
                                   act_layer=act_layer,
                                   quant_config=quant_config,
                                   prefix=f"{prefix}.mlp")
@@ -448,10 +398,9 @@
 
     def __init__(
         self,
-<<<<<<< HEAD
         patch_size: int = 14,  # 14
         temporal_patch_size: int = 2,  # 2
-        in_chans: int = 3,  # 3
+        in_channels: int = 3,  # 3
         embed_dim: int = 1152,  # 1280
     ) -> None:
         super().__init__()
@@ -459,28 +408,11 @@
         self.temporal_patch_size = temporal_patch_size  # 2
         self.embed_dim = embed_dim  # 1280
 
-        kernel_size = [temporal_patch_size, patch_size, patch_size]  # [2, 14, 14]
-        self.proj = nn.Conv3d(in_chans,  # 3
+        kernel_size = (temporal_patch_size, patch_size, patch_size)  # [2, 14, 14]
+        self.proj = nn.Conv3d(in_channels,  # 3
                               embed_dim,  # 1280
                               kernel_size=kernel_size,  # [2, 14, 14]
                               stride=kernel_size,  # [2, 14, 14]
-=======
-        patch_size: int = 14,
-        temporal_patch_size: int = 2,
-        in_channels: int = 3,
-        embed_dim: int = 1152,
-    ) -> None:
-        super().__init__()
-        self.patch_size = patch_size
-        self.temporal_patch_size = temporal_patch_size
-        self.embed_dim = embed_dim
-
-        kernel_size = (temporal_patch_size, patch_size, patch_size)
-        self.proj = nn.Conv3d(in_channels,
-                              embed_dim,
-                              kernel_size=kernel_size,
-                              stride=kernel_size,
->>>>>>> 23c1b10a
                               bias=False)
 
     def forward(self, x: torch.Tensor) -> torch.Tensor:
@@ -577,46 +509,26 @@
     ) -> None:
         super().__init__()
 
-<<<<<<< HEAD
         # 以 Qwen2-VL-7B-Instruct_config 为例, 标注下输入输出的 shape
-        patch_size: int = vision_config.patch_size  # 14
-        temporal_patch_size: int = vision_config.temporal_patch_size  # 2
-        spatial_merge_size: int = vision_config.spatial_merge_size  # 2
-        in_chans: int = vision_config.in_chans  # 3
-        hidden_size: int = vision_config.hidden_size  # 3584
-        embed_dim: int = vision_config.embed_dim  # 1280
-        depth: int = vision_config.depth  # 32
-        num_heads: int = vision_config.num_heads  # 16
-        mlp_ratio: float = vision_config.mlp_ratio  # 4
+        patch_size = vision_config.patch_size  # 14
+        temporal_patch_size = vision_config.temporal_patch_size  # 2
+        spatial_merge_size = vision_config.spatial_merge_size  # 2
+        in_channels = vision_config.in_channels  # 3
+        hidden_size = vision_config.hidden_size  # 3584
+        embed_dim = vision_config.embed_dim  # 1280
+        depth = vision_config.depth  # 32
+        num_heads = vision_config.num_heads  # 16
+        mlp_ratio = vision_config.mlp_ratio  # 4
 
         self.spatial_merge_size = spatial_merge_size  # 2
+        self.num_heads = num_heads
+        self.embed_dim = embed_dim
 
         self.patch_embed = Qwen2VisionPatchEmbed(
             patch_size=patch_size,  # 14
             temporal_patch_size=temporal_patch_size,  # 2
-            in_chans=in_chans,  # 3
+            in_channels=in_channels,  # 3
             embed_dim=embed_dim,  # 1280
-=======
-        patch_size = vision_config.patch_size
-        temporal_patch_size = vision_config.temporal_patch_size
-        spatial_merge_size = vision_config.spatial_merge_size
-        in_channels = vision_config.in_channels
-        hidden_size = vision_config.hidden_size
-        embed_dim = vision_config.embed_dim
-        depth = vision_config.depth
-        num_heads = vision_config.num_heads
-        mlp_ratio = vision_config.mlp_ratio
-
-        self.spatial_merge_size = spatial_merge_size
-        self.num_heads = num_heads
-        self.embed_dim = embed_dim
-
-        self.patch_embed = Qwen2VisionPatchEmbed(
-            patch_size=patch_size,
-            temporal_patch_size=temporal_patch_size,
-            in_channels=in_channels,
-            embed_dim=embed_dim,
->>>>>>> 23c1b10a
         )
 
         norm_layer = partial(nn.LayerNorm, eps=norm_eps)
@@ -624,23 +536,13 @@
         self.rotary_pos_emb = Qwen2VisionRotaryEmbedding(head_dim // 2)  # 40
 
         self.blocks = nn.ModuleList([
-<<<<<<< HEAD
-            Qwen2VisionBlock(
-                dim=embed_dim,  # 1280
-                num_heads=num_heads,  # 16
-                mlp_ratio=mlp_ratio,  # 4
-                norm_layer=norm_layer,
-                quant_config=quant_config,
-            ) for _ in range(depth)
-=======
-            Qwen2VisionBlock(dim=embed_dim,
-                             num_heads=num_heads,
-                             mlp_ratio=mlp_ratio,
+            Qwen2VisionBlock(dim=embed_dim,  # 1280
+                             num_heads=num_heads,  # 16
+                             mlp_ratio=mlp_ratio,  # 4
                              norm_layer=norm_layer,
                              quant_config=quant_config,
                              prefix=f"{prefix}.blocks.{layer_idx}")
             for layer_idx in range(depth)
->>>>>>> 23c1b10a
         ])
         self.merger = Qwen2VisionPatchMerger(
             d_model=hidden_size,  # 3584
@@ -1118,13 +1020,9 @@
                 return mm_input
             if mm_input.ndim != 3:
                 raise ValueError(f"{name} should be 2D or batched 3D tensor. "
-<<<<<<< HEAD
-                                 f"Got ndim: {mm_input.ndim}")
-            # 三个维度下, 在第一个维度上进行拼接
-=======
                                  f"Got ndim: {mm_input.ndim} "
                                  f"(shape={mm_input.shape})")
->>>>>>> 23c1b10a
+            # 三个维度下, 在第一个维度上进行拼接
             return torch.concat(list(mm_input))
         else:
             # 如果是list的情况下，直接拼接
@@ -1213,12 +1111,8 @@
         if image_input["type"] == "image_embeds":
             return image_input["image_embeds"].type(self.visual.dtype)
 
-<<<<<<< HEAD
         # 如果输入的是图片像素, 就需要经过视觉模型处理
-        pixel_values = image_input["data"].type(self.visual.dtype)  # (14308, 1176)
-=======
-        pixel_values = image_input["pixel_values"].type(self.visual.dtype)
->>>>>>> 23c1b10a
+        pixel_values = image_input["pixel_values"].type(self.visual.dtype)  # (14308, 1176)
         image_embeds = self.visual(pixel_values,
                                    grid_thw=image_input["image_grid_thw"])  # (1, 3)
         return image_embeds
