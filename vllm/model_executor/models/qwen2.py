# coding=utf-8
# Adapted from
# https://github.com/huggingface/transformers/blob/v4.28.0/src/transformers/models/qwen2/modeling_qwen2.py
# Copyright 2024 The Qwen team.
# Copyright 2023 The vLLM team.
# Copyright 2022 EleutherAI and the HuggingFace Inc. team. All rights reserved.
#
# This code is based on EleutherAI's GPT-NeoX library and the GPT-NeoX
# and OPT implementations in this library. It has been modified from its
# original forms to accommodate minor architectural differences compared
# to GPT-NeoX and OPT used by the Meta AI team that trained the model.
#
# Licensed under the Apache License, Version 2.0 (the "License");
# you may not use this file except in compliance with the License.
# You may obtain a copy of the License at
#
#     http://www.apache.org/licenses/LICENSE-2.0
#
# Unless required by applicable law or agreed to in writing, software
# distributed under the License is distributed on an "AS IS" BASIS,
# WITHOUT WARRANTIES OR CONDITIONS OF ANY KIND, either express or implied.
# See the License for the specific language governing permissions and
# limitations under the License.
"""Inference-only Qwen2 model compatible with HuggingFace weights."""
from typing import Iterable, List, Optional, Tuple

import torch
from torch import nn
from transformers import Qwen2Config

from vllm.attention import Attention, AttentionMetadata
from vllm.config import CacheConfig, LoRAConfig
from vllm.distributed import get_pp_group, get_tensor_model_parallel_world_size
from vllm.model_executor.layers.activation import SiluAndMul
from vllm.model_executor.layers.layernorm import RMSNorm
from vllm.model_executor.layers.linear import (MergedColumnParallelLinear,
                                               QKVParallelLinear,
                                               RowParallelLinear)
from vllm.model_executor.layers.logits_processor import LogitsProcessor
from vllm.model_executor.layers.quantization.base_config import (
    QuantizationConfig)
from vllm.model_executor.layers.rotary_embedding import get_rope
from vllm.model_executor.layers.sampler import Sampler
from vllm.model_executor.layers.vocab_parallel_embedding import (
    ParallelLMHead, VocabParallelEmbedding)
from vllm.model_executor.model_loader.weight_utils import (
    default_weight_loader, maybe_remap_kv_scale_name)
from vllm.model_executor.sampling_metadata import SamplingMetadata
from vllm.sequence import IntermediateTensors, SamplerOutput

from .interfaces import SupportsLoRA
from .utils import is_pp_missing_parameter, make_layers


class Qwen2MLP(nn.Module):

    def __init__(
        self,
        hidden_size: int,
        intermediate_size: int,
        hidden_act: str,
        quant_config: Optional[QuantizationConfig] = None,
    ) -> None:
        super().__init__()
        self.gate_up_proj = MergedColumnParallelLinear(
            hidden_size, [intermediate_size] * 2,
            bias=False,
            quant_config=quant_config)
        self.down_proj = RowParallelLinear(intermediate_size,
                                           hidden_size,
                                           bias=False,
                                           quant_config=quant_config)
        if hidden_act != "silu":
            raise ValueError(f"Unsupported activation: {hidden_act}. "
                             "Only silu is supported for now.")
        self.act_fn = SiluAndMul()

    def forward(self, x):
        gate_up, _ = self.gate_up_proj(x)
        x = self.act_fn(gate_up)
        x, _ = self.down_proj(x)
        return x


class Qwen2Attention(nn.Module):

    def __init__(self,
                 hidden_size: int,
                 num_heads: int,
                 num_kv_heads: int,
                 max_position: int = 4096 * 32,
                 rope_theta: float = 10000,
                 cache_config: Optional[CacheConfig] = None,
                 quant_config: Optional[QuantizationConfig] = None,
                 rope_scaling: Optional[Tuple] = None) -> None:
        super().__init__()
        self.hidden_size = hidden_size
        tp_size = get_tensor_model_parallel_world_size()
        self.total_num_heads = num_heads
        assert self.total_num_heads % tp_size == 0
        self.num_heads = self.total_num_heads // tp_size
        self.total_num_kv_heads = num_kv_heads
        if self.total_num_kv_heads >= tp_size:
            # Number of KV heads is greater than TP size, so we partition
            # the KV heads across multiple tensor parallel GPUs.
            assert self.total_num_kv_heads % tp_size == 0
        else:
            # Number of KV heads is less than TP size, so we replicate
            # the KV heads across multiple tensor parallel GPUs.
            assert tp_size % self.total_num_kv_heads == 0
        self.num_kv_heads = max(1, self.total_num_kv_heads // tp_size)
        self.head_dim = hidden_size // self.total_num_heads
        self.q_size = self.num_heads * self.head_dim
        self.kv_size = self.num_kv_heads * self.head_dim
        self.scaling = self.head_dim**-0.5
        self.rope_theta = rope_theta

        self.qkv_proj = QKVParallelLinear(
            hidden_size,
            self.head_dim,
            self.total_num_heads,
            self.total_num_kv_heads,
            bias=True,
            quant_config=quant_config,
        )
        self.o_proj = RowParallelLinear(
            self.total_num_heads * self.head_dim,
            hidden_size,
            bias=False,
            quant_config=quant_config,
        )

        self.rotary_emb = get_rope(
            self.head_dim,
            rotary_dim=self.head_dim,
            max_position=max_position,
            base=self.rope_theta,
            rope_scaling=rope_scaling,
        )
        self.attn = Attention(self.num_heads,
                              self.head_dim,
                              self.scaling,
                              num_kv_heads=self.num_kv_heads,
                              cache_config=cache_config,
                              quant_config=quant_config)

    def forward(
        self,
        positions: torch.Tensor,
        hidden_states: torch.Tensor,
        kv_cache: torch.Tensor,
        attn_metadata: AttentionMetadata,
    ) -> torch.Tensor:
        qkv, _ = self.qkv_proj(hidden_states)
        q, k, v = qkv.split([self.q_size, self.kv_size, self.kv_size], dim=-1)
        q, k = self.rotary_emb(positions, q, k)
        attn_output = self.attn(q, k, v, kv_cache, attn_metadata)
        output, _ = self.o_proj(attn_output)
        return output


class Qwen2DecoderLayer(nn.Module):

    def __init__(
        self,
        config: Qwen2Config,
        cache_config: Optional[CacheConfig] = None,
        quant_config: Optional[QuantizationConfig] = None,
    ) -> None:
        super().__init__()
        self.hidden_size = config.hidden_size
        # Requires transformers > 4.32.0
        rope_theta = getattr(config, "rope_theta", 1000000)
        rope_scaling = getattr(config, "rope_scaling", None)
        self.self_attn = Qwen2Attention(
            hidden_size=self.hidden_size,
            num_heads=config.num_attention_heads,
            max_position=config.max_position_embeddings,
            num_kv_heads=config.num_key_value_heads,
            rope_theta=rope_theta,
            cache_config=cache_config,
            quant_config=quant_config,
            rope_scaling=rope_scaling)
        self.mlp = Qwen2MLP(
            hidden_size=self.hidden_size,
            intermediate_size=config.intermediate_size,
            hidden_act=config.hidden_act,
            quant_config=quant_config,
        )
        self.input_layernorm = RMSNorm(config.hidden_size,
                                       eps=config.rms_norm_eps)
        self.post_attention_layernorm = RMSNorm(config.hidden_size,
                                                eps=config.rms_norm_eps)

    def forward(
        self,
        positions: torch.Tensor,
        hidden_states: torch.Tensor,
        kv_cache: torch.Tensor,
        attn_metadata: AttentionMetadata,
        residual: Optional[torch.Tensor],
    ) -> Tuple[torch.Tensor, torch.Tensor]:
        # Self Attention
        if residual is None:
            residual = hidden_states
            hidden_states = self.input_layernorm(hidden_states)
        else:
            hidden_states, residual = self.input_layernorm(
                hidden_states, residual)
        hidden_states = self.self_attn(
            positions=positions,
            hidden_states=hidden_states,
            kv_cache=kv_cache,
            attn_metadata=attn_metadata,
        )

        # Fully Connected
        hidden_states, residual = self.post_attention_layernorm(
            hidden_states, residual)
        hidden_states = self.mlp(hidden_states)
        return hidden_states, residual


class Qwen2Model(nn.Module):

    def __init__(
        self,
        config: Qwen2Config,
        cache_config: Optional[CacheConfig] = None,
        quant_config: Optional[QuantizationConfig] = None,
        prefix: str = "",
    ) -> None:
        super().__init__()
        self.config = config
        self.padding_idx = config.pad_token_id
        self.vocab_size = config.vocab_size

        # 一个嵌入层
        self.embed_tokens = VocabParallelEmbedding(
            config.vocab_size,
            config.hidden_size,
            quant_config=quant_config,
        )
<<<<<<< HEAD
        # 解码层列表
        self.layers = nn.ModuleList([
            Qwen2DecoderLayer(config, cache_config, quant_config)
            for _ in range(config.num_hidden_layers)
        ])
        # RMSNorm 层
=======
        self.start_layer, self.end_layer, self.layers = make_layers(
            config.num_hidden_layers,
            lambda prefix: Qwen2DecoderLayer(config=config,
                                             cache_config=cache_config,
                                             quant_config=quant_config),
            prefix=f"{prefix}.layers",
        )

>>>>>>> 24154f86
        self.norm = RMSNorm(config.hidden_size, eps=config.rms_norm_eps)

    def get_input_embeddings(self, input_ids: torch.Tensor) -> torch.Tensor:
        return self.embed_tokens(input_ids)

    def forward(
        self,
        input_ids: torch.Tensor,
        positions: torch.Tensor,
        kv_caches: List[torch.Tensor],
        attn_metadata: AttentionMetadata,
        intermediate_tensors: Optional[IntermediateTensors] = None,
        inputs_embeds: Optional[torch.Tensor] = None,
    ) -> torch.Tensor:
<<<<<<< HEAD
        hidden_states = self.embed_tokens(input_ids)
        residual = None  # 残差
        for i in range(len(self.layers)):
=======
        if get_pp_group().is_first_rank:
            if inputs_embeds is not None:
                hidden_states = inputs_embeds
            else:
                hidden_states = self.embed_tokens(input_ids)
            residual = None
        else:
            assert intermediate_tensors is not None
            hidden_states = intermediate_tensors["hidden_states"]
            residual = intermediate_tensors["residual"]
        for i in range(self.start_layer, self.end_layer):
>>>>>>> 24154f86
            layer = self.layers[i]
            hidden_states, residual = layer(
                positions,
                hidden_states,
                kv_caches[i - self.start_layer],
                attn_metadata,
                residual,
            )
        if not get_pp_group().is_last_rank:
            return IntermediateTensors({
                "hidden_states": hidden_states,
                "residual": residual
            })
        hidden_states, _ = self.norm(hidden_states, residual)
        return hidden_states


class Qwen2ForCausalLM(nn.Module, SupportsLoRA):
    packed_modules_mapping = {
        "qkv_proj": [
            "q_proj",
            "k_proj",
            "v_proj",
        ],
        "gate_up_proj": [
            "gate_proj",
            "up_proj",
        ],
    }

    # LoRA specific attributes
    supported_lora_modules = [
        "qkv_proj",
        "o_proj",
        "gate_up_proj",
        "down_proj",
    ]
    embedding_modules = {}
    embedding_padding_modules = []

    def __init__(
        self,
        config: Qwen2Config,
        cache_config: Optional[CacheConfig] = None,
        quant_config: Optional[QuantizationConfig] = None,
        lora_config: Optional[LoRAConfig] = None,
    ) -> None:
        # TODO (@robertgshaw2): see if this can be moved out
        # 需要 max_window_layers == num_hidden_layers
        if (cache_config.sliding_window is not None
                and hasattr(config, "max_window_layers")):
            raise ValueError("Sliding window for some but all layers is not "
                             "supported. This model uses sliding window "
                             "but `max_window_layers` = %s is less than "
                             "`num_hidden_layers` = %s. Please open an issue "
                             "to discuss this feature." % (
                                 config.max_window_layers,
                                 config.num_hidden_layers,
                             ))

        super().__init__()

        self.config = config
        self.lora_config = lora_config

        self.quant_config = quant_config
        # 初始化模型
        self.model = Qwen2Model(config, cache_config, quant_config)

        # 权重绑定
        if config.tie_word_embeddings:
            self.lm_head = self.model.embed_tokens
        else:
            self.lm_head = ParallelLMHead(config.vocab_size,
                                          config.hidden_size,
                                          quant_config=quant_config)

        self.logits_processor = LogitsProcessor(config.vocab_size)
        self.sampler = Sampler()

    def forward(
        self,
        input_ids: torch.Tensor,
        positions: torch.Tensor,
        kv_caches: List[torch.Tensor],
        attn_metadata: AttentionMetadata,
        intermediate_tensors: Optional[IntermediateTensors] = None,
    ) -> torch.Tensor:
        """推理流程"""
        hidden_states = self.model(input_ids, positions, kv_caches,
                                   attn_metadata, intermediate_tensors)
        return hidden_states

    def compute_logits(self, hidden_states: torch.Tensor,
                       sampling_metadata: SamplingMetadata) -> torch.Tensor:
<<<<<<< HEAD
        """计算logits"""
        logits = self.logits_processor(self.lm_head_weight, hidden_states,
=======
        logits = self.logits_processor(self.lm_head, hidden_states,
>>>>>>> 24154f86
                                       sampling_metadata)
        return logits

    def make_empty_intermediate_tensors(
            self, batch_size: int, dtype: torch.dtype,
            device: torch.device) -> IntermediateTensors:
        return IntermediateTensors({
            "hidden_states":
            torch.zeros((batch_size, self.config.hidden_size),
                        dtype=dtype,
                        device=device),
            "residual":
            torch.zeros((batch_size, self.config.hidden_size),
                        dtype=dtype,
                        device=device),
        })

    def sample(
        self,
        logits: torch.Tensor,
        sampling_metadata: SamplingMetadata,
    ) -> Optional[SamplerOutput]:
        """采样下一个token"""
        next_tokens = self.sampler(logits, sampling_metadata)
        return next_tokens

    def load_weights(self, weights: Iterable[Tuple[str, torch.Tensor]]):
        """加载权重"""
        stacked_params_mapping = [
            # (param_name, shard_name, shard_id)
            ("qkv_proj", "q_proj", "q"),
            ("qkv_proj", "k_proj", "k"),
            ("qkv_proj", "v_proj", "v"),
            ("gate_up_proj", "gate_proj", 0),
            ("gate_up_proj", "up_proj", 1),
        ]
        params_dict = dict(self.named_parameters(remove_duplicate=False))
        for name, loaded_weight in weights:
            if "rotary_emb.inv_freq" in name:
                continue
            if self.config.tie_word_embeddings and "lm_head.weight" in name:
                continue
            for (param_name, weight_name, shard_id) in stacked_params_mapping:
                if weight_name not in name:
                    continue
                name = name.replace(weight_name, param_name)
                # Skip loading extra bias for GPTQ models.
                if name.endswith(".bias") and name not in params_dict:
                    continue
                if is_pp_missing_parameter(name, self):
                    continue
                param = params_dict[name]
                weight_loader = param.weight_loader
                # 加载权重
                weight_loader(param, loaded_weight, shard_id)
                break
            else:
                # 这是 for else, 所以如果没有 break, 会执行这里
                # Skip loading extra bias for GPTQ models.
                if name.endswith(".bias") and name not in params_dict:
                    continue
                # Remapping the name of FP8 kv-scale.
                name = maybe_remap_kv_scale_name(name, params_dict)
                if name is None:
                    continue
                if is_pp_missing_parameter(name, self):
                    continue
                param = params_dict[name]
                weight_loader = getattr(param, "weight_loader",
                                        default_weight_loader)
                weight_loader(param, loaded_weight)<|MERGE_RESOLUTION|>--- conflicted
+++ resolved
@@ -241,14 +241,6 @@
             config.hidden_size,
             quant_config=quant_config,
         )
-<<<<<<< HEAD
-        # 解码层列表
-        self.layers = nn.ModuleList([
-            Qwen2DecoderLayer(config, cache_config, quant_config)
-            for _ in range(config.num_hidden_layers)
-        ])
-        # RMSNorm 层
-=======
         self.start_layer, self.end_layer, self.layers = make_layers(
             config.num_hidden_layers,
             lambda prefix: Qwen2DecoderLayer(config=config,
@@ -257,7 +249,6 @@
             prefix=f"{prefix}.layers",
         )
 
->>>>>>> 24154f86
         self.norm = RMSNorm(config.hidden_size, eps=config.rms_norm_eps)
 
     def get_input_embeddings(self, input_ids: torch.Tensor) -> torch.Tensor:
@@ -272,11 +263,6 @@
         intermediate_tensors: Optional[IntermediateTensors] = None,
         inputs_embeds: Optional[torch.Tensor] = None,
     ) -> torch.Tensor:
-<<<<<<< HEAD
-        hidden_states = self.embed_tokens(input_ids)
-        residual = None  # 残差
-        for i in range(len(self.layers)):
-=======
         if get_pp_group().is_first_rank:
             if inputs_embeds is not None:
                 hidden_states = inputs_embeds
@@ -288,7 +274,6 @@
             hidden_states = intermediate_tensors["hidden_states"]
             residual = intermediate_tensors["residual"]
         for i in range(self.start_layer, self.end_layer):
->>>>>>> 24154f86
             layer = self.layers[i]
             hidden_states, residual = layer(
                 positions,
@@ -384,12 +369,7 @@
 
     def compute_logits(self, hidden_states: torch.Tensor,
                        sampling_metadata: SamplingMetadata) -> torch.Tensor:
-<<<<<<< HEAD
-        """计算logits"""
-        logits = self.logits_processor(self.lm_head_weight, hidden_states,
-=======
         logits = self.logits_processor(self.lm_head, hidden_states,
->>>>>>> 24154f86
                                        sampling_metadata)
         return logits
 
