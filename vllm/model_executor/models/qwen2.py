--- conflicted
+++ resolved
@@ -431,30 +431,7 @@
         "up_proj": ("gate_up_proj", 1),
     }
 
-<<<<<<< HEAD
-    def __init__(
-        self,
-        config: Qwen2Config,
-        cache_config: Optional[CacheConfig] = None,
-        quant_config: Optional[QuantizationConfig] = None,
-        lora_config: Optional[LoRAConfig] = None,
-    ) -> None:
-        # TODO (@robertgshaw2): see if this can be moved out
-        # 需要 max_window_layers == num_hidden_layers
-        if (cache_config.sliding_window is not None
-                and hasattr(config, "max_window_layers")):
-            raise ValueError("Sliding window for some but all layers is not "
-                             "supported. This model uses sliding window "
-                             "but `max_window_layers` = %s is less than "
-                             "`num_hidden_layers` = %s. Please open an issue "
-                             "to discuss this feature." % (
-                                 config.max_window_layers,
-                                 config.num_hidden_layers,
-                             ))
-
-=======
     def __init__(self, *, vllm_config: VllmConfig, prefix: str = ""):
->>>>>>> 23c1b10a
         super().__init__()
         config = vllm_config.model_config.hf_config
         quant_config = vllm_config.quant_config
@@ -464,14 +441,6 @@
         self.lora_config = lora_config
 
         self.quant_config = quant_config
-<<<<<<< HEAD
-        # 初始化模型
-        self.model = Qwen2Model(config, cache_config, quant_config)
-
-        # 权重绑定
-        if config.tie_word_embeddings:
-            self.lm_head = self.model.embed_tokens
-=======
         self.model = Qwen2Model(vllm_config=vllm_config,
                                 prefix=maybe_prefix(prefix, "model"))
 
@@ -484,7 +453,6 @@
                                               quant_config=quant_config,
                                               prefix=maybe_prefix(
                                                   prefix, "lm_head"))
->>>>>>> 23c1b10a
         else:
             self.lm_head = PPMissingLayer()
 
