# coding=utf-8
# Adapted from
# https://github.com/huggingface/transformers/blob/v4.28.0/src/transformers/models/qwen2/modeling_qwen2.py
# Copyright 2024 The Qwen team.
# Copyright 2023 The vLLM team.
# Copyright 2022 EleutherAI and the HuggingFace Inc. team. All rights reserved.
#
# This code is based on EleutherAI's GPT-NeoX library and the GPT-NeoX
# and OPT implementations in this library. It has been modified from its
# original forms to accommodate minor architectural differences compared
# to GPT-NeoX and OPT used by the Meta AI team that trained the model.
#
# Licensed under the Apache License, Version 2.0 (the "License");
# you may not use this file except in compliance with the License.
# You may obtain a copy of the License at
#
#     http://www.apache.org/licenses/LICENSE-2.0
#
# Unless required by applicable law or agreed to in writing, software
# distributed under the License is distributed on an "AS IS" BASIS,
# WITHOUT WARRANTIES OR CONDITIONS OF ANY KIND, either express or implied.
# See the License for the specific language governing permissions and
# limitations under the License.
"""Inference-only Qwen2 model compatible with HuggingFace weights."""
from typing import Iterable, List, Optional, Tuple, Union

import torch
from torch import nn
from transformers import Qwen2Config

from vllm.attention import Attention, AttentionMetadata
from vllm.config import CacheConfig, LoRAConfig
from vllm.distributed import get_pp_group, get_tensor_model_parallel_world_size
from vllm.model_executor.layers.activation import SiluAndMul
from vllm.model_executor.layers.layernorm import RMSNorm
from vllm.model_executor.layers.linear import (MergedColumnParallelLinear,
                                               QKVParallelLinear,
                                               RowParallelLinear)
from vllm.model_executor.layers.logits_processor import LogitsProcessor
from vllm.model_executor.layers.quantization import QuantizationConfig
from vllm.model_executor.layers.rotary_embedding import get_rope
from vllm.model_executor.layers.sampler import Sampler, SamplerOutput
from vllm.model_executor.layers.vocab_parallel_embedding import (
    ParallelLMHead, VocabParallelEmbedding)
from vllm.model_executor.model_loader.weight_utils import (
    default_weight_loader, maybe_remap_kv_scale_name)
from vllm.model_executor.sampling_metadata import SamplingMetadata
from vllm.sequence import IntermediateTensors

from .interfaces import SupportsLoRA, SupportsPP
from .utils import (AutoWeightsLoader, PPMissingLayer, is_pp_missing_parameter,
                    make_empty_intermediate_tensors_factory, make_layers)


class Qwen2MLP(nn.Module):

    def __init__(
        self,
        hidden_size: int,
        intermediate_size: int,
        hidden_act: str,
        quant_config: Optional[QuantizationConfig] = None,
    ) -> None:
        super().__init__()
        self.gate_up_proj = MergedColumnParallelLinear(
            hidden_size, [intermediate_size] * 2,
            bias=False,
            quant_config=quant_config)
        self.down_proj = RowParallelLinear(intermediate_size,
                                           hidden_size,
                                           bias=False,
                                           quant_config=quant_config)
        if hidden_act != "silu":
            raise ValueError(f"Unsupported activation: {hidden_act}. "
                             "Only silu is supported for now.")
        self.act_fn = SiluAndMul()

    def forward(self, x):
        gate_up, _ = self.gate_up_proj(x)
        x = self.act_fn(gate_up)
        x, _ = self.down_proj(x)
        return x


class Qwen2Attention(nn.Module):

    def __init__(self,
                 hidden_size: int,
                 num_heads: int,
                 num_kv_heads: int,
                 max_position: int = 4096 * 32,
                 rope_theta: float = 10000,
                 cache_config: Optional[CacheConfig] = None,
                 quant_config: Optional[QuantizationConfig] = None,
                 rope_scaling: Optional[Tuple] = None) -> None:
        super().__init__()
        self.hidden_size = hidden_size
        tp_size = get_tensor_model_parallel_world_size()
        self.total_num_heads = num_heads
        assert self.total_num_heads % tp_size == 0
        self.num_heads = self.total_num_heads // tp_size
        self.total_num_kv_heads = num_kv_heads
        if self.total_num_kv_heads >= tp_size:
            # Number of KV heads is greater than TP size, so we partition
            # the KV heads across multiple tensor parallel GPUs.
            assert self.total_num_kv_heads % tp_size == 0
        else:
            # Number of KV heads is less than TP size, so we replicate
            # the KV heads across multiple tensor parallel GPUs.
            assert tp_size % self.total_num_kv_heads == 0
        self.num_kv_heads = max(1, self.total_num_kv_heads // tp_size)
        self.head_dim = hidden_size // self.total_num_heads
        self.q_size = self.num_heads * self.head_dim
        self.kv_size = self.num_kv_heads * self.head_dim
        self.scaling = self.head_dim**-0.5
        self.rope_theta = rope_theta

        self.qkv_proj = QKVParallelLinear(
            hidden_size,
            self.head_dim,
            self.total_num_heads,
            self.total_num_kv_heads,
            bias=True,
            quant_config=quant_config,
        )
        self.o_proj = RowParallelLinear(
            self.total_num_heads * self.head_dim,
            hidden_size,
            bias=False,
            quant_config=quant_config,
        )

        self.rotary_emb = get_rope(
            self.head_dim,
            rotary_dim=self.head_dim,
            max_position=max_position,
            base=self.rope_theta,
            rope_scaling=rope_scaling,
        )
        self.attn = Attention(self.num_heads,
                              self.head_dim,
                              self.scaling,
                              num_kv_heads=self.num_kv_heads,
                              cache_config=cache_config,
                              quant_config=quant_config)

    def forward(
        self,
        positions: torch.Tensor,
        hidden_states: torch.Tensor,
        kv_cache: torch.Tensor,
        attn_metadata: AttentionMetadata,
    ) -> torch.Tensor:
        qkv, _ = self.qkv_proj(hidden_states)
        q, k, v = qkv.split([self.q_size, self.kv_size, self.kv_size], dim=-1)
        q, k = self.rotary_emb(positions, q, k)
        attn_output = self.attn(q, k, v, kv_cache, attn_metadata)
        output, _ = self.o_proj(attn_output)
        return output


class Qwen2DecoderLayer(nn.Module):

    def __init__(
        self,
        config: Qwen2Config,
        cache_config: Optional[CacheConfig] = None,
        quant_config: Optional[QuantizationConfig] = None,
    ) -> None:
        super().__init__()
        self.hidden_size = config.hidden_size
        # Requires transformers > 4.32.0
        rope_theta = getattr(config, "rope_theta", 1000000)
        rope_scaling = getattr(config, "rope_scaling", None)
        self.self_attn = Qwen2Attention(
            hidden_size=self.hidden_size,
            num_heads=config.num_attention_heads,
            max_position=config.max_position_embeddings,
            num_kv_heads=config.num_key_value_heads,
            rope_theta=rope_theta,
            cache_config=cache_config,
            quant_config=quant_config,
            rope_scaling=rope_scaling)
        self.mlp = Qwen2MLP(
            hidden_size=self.hidden_size,
            intermediate_size=config.intermediate_size,
            hidden_act=config.hidden_act,
            quant_config=quant_config,
        )
        self.input_layernorm = RMSNorm(config.hidden_size,
                                       eps=config.rms_norm_eps)
        self.post_attention_layernorm = RMSNorm(config.hidden_size,
                                                eps=config.rms_norm_eps)

    def forward(
        self,
        positions: torch.Tensor,
        hidden_states: torch.Tensor,
        kv_cache: torch.Tensor,
        attn_metadata: AttentionMetadata,
        residual: Optional[torch.Tensor],
    ) -> Tuple[torch.Tensor, torch.Tensor]:
        # Self Attention
        if residual is None:
            residual = hidden_states
            hidden_states = self.input_layernorm(hidden_states)
        else:
            hidden_states, residual = self.input_layernorm(
                hidden_states, residual)
        hidden_states = self.self_attn(
            positions=positions,
            hidden_states=hidden_states,
            kv_cache=kv_cache,
            attn_metadata=attn_metadata,
        )

        # Fully Connected
        hidden_states, residual = self.post_attention_layernorm(
            hidden_states, residual)
        hidden_states = self.mlp(hidden_states)
        return hidden_states, residual


class Qwen2Model(nn.Module):

    def __init__(
        self,
        config: Qwen2Config,
        cache_config: Optional[CacheConfig] = None,
        quant_config: Optional[QuantizationConfig] = None,
        prefix: str = "",
    ) -> None:
        super().__init__()
        self.config = config
        self.padding_idx = config.pad_token_id
        self.vocab_size = config.vocab_size

<<<<<<< HEAD
        # 一个嵌入层
        self.embed_tokens = VocabParallelEmbedding(
            config.vocab_size,
            config.hidden_size,
            quant_config=quant_config,
        )
=======
        if get_pp_group().is_first_rank or (config.tie_word_embeddings
                                            and get_pp_group().is_last_rank):
            self.embed_tokens = VocabParallelEmbedding(
                config.vocab_size,
                config.hidden_size,
                quant_config=quant_config,
            )
        else:
            self.embed_tokens = PPMissingLayer()

>>>>>>> f5845496
        self.start_layer, self.end_layer, self.layers = make_layers(
            config.num_hidden_layers,
            lambda prefix: Qwen2DecoderLayer(config=config,
                                             cache_config=cache_config,
                                             quant_config=quant_config),
            prefix=f"{prefix}.layers",
        )

        self.make_empty_intermediate_tensors = (
            make_empty_intermediate_tensors_factory(
                ["hidden_states", "residual"], config.hidden_size))
        if get_pp_group().is_last_rank:
            self.norm = RMSNorm(config.hidden_size, eps=config.rms_norm_eps)
        else:
            self.norm = PPMissingLayer()

    def get_input_embeddings(self, input_ids: torch.Tensor) -> torch.Tensor:
        return self.embed_tokens(input_ids)

    def forward(
        self,
        input_ids: torch.Tensor,
        positions: torch.Tensor,
        kv_caches: List[torch.Tensor],
        attn_metadata: AttentionMetadata,
        intermediate_tensors: Optional[IntermediateTensors] = None,
        inputs_embeds: Optional[torch.Tensor] = None,
    ) -> Union[torch.Tensor, IntermediateTensors]:
        if get_pp_group().is_first_rank:
            if inputs_embeds is not None:
                hidden_states = inputs_embeds
            else:
                hidden_states = self.embed_tokens(input_ids)
            residual = None
        else:
            assert intermediate_tensors is not None
            hidden_states = intermediate_tensors["hidden_states"]
            residual = intermediate_tensors["residual"]
        for i in range(self.start_layer, self.end_layer):
            layer = self.layers[i]
            hidden_states, residual = layer(
                positions,
                hidden_states,
                kv_caches[i - self.start_layer],
                attn_metadata,
                residual,
            )
        if not get_pp_group().is_last_rank:
            return IntermediateTensors({
                "hidden_states": hidden_states,
                "residual": residual
            })
        hidden_states, _ = self.norm(hidden_states, residual)
        return hidden_states

    def load_weights(self, weights: Iterable[Tuple[str, torch.Tensor]]):
        stacked_params_mapping = [
            # (param_name, shard_name, shard_id)
            ("qkv_proj", "q_proj", "q"),
            ("qkv_proj", "k_proj", "k"),
            ("qkv_proj", "v_proj", "v"),
            ("gate_up_proj", "gate_proj", 0),
            ("gate_up_proj", "up_proj", 1),
        ]
        params_dict = dict(self.named_parameters(remove_duplicate=False))
        for name, loaded_weight in weights:
            if "rotary_emb.inv_freq" in name:
                continue
            for (param_name, weight_name, shard_id) in stacked_params_mapping:
                if weight_name not in name:
                    continue
                name = name.replace(weight_name, param_name)
                # Skip loading extra bias for GPTQ models.
                if name.endswith(".bias") and name not in params_dict:
                    continue
                if is_pp_missing_parameter(name, self):
                    continue
                param = params_dict[name]
                weight_loader = param.weight_loader
                weight_loader(param, loaded_weight, shard_id)
                break
            else:
                # Skip loading extra bias for GPTQ models.
                if name.endswith(".bias") and name not in params_dict:
                    continue
                # Remapping the name of FP8 kv-scale.
                name = maybe_remap_kv_scale_name(name, params_dict)
                if name is None:
                    continue
                if is_pp_missing_parameter(name, self):
                    continue
                param = params_dict[name]
                weight_loader = getattr(param, "weight_loader",
                                        default_weight_loader)
                weight_loader(param, loaded_weight)


class Qwen2ForCausalLM(nn.Module, SupportsLoRA, SupportsPP):
    packed_modules_mapping = {
        "qkv_proj": [
            "q_proj",
            "k_proj",
            "v_proj",
        ],
        "gate_up_proj": [
            "gate_proj",
            "up_proj",
        ],
    }

    # LoRA specific attributes
    supported_lora_modules = [
        "qkv_proj",
        "o_proj",
        "gate_up_proj",
        "down_proj",
    ]
    embedding_modules = {}
    embedding_padding_modules = []

    # BitandBytes specific attributes
    default_bitsandbytes_target_modules = [
        ".gate_proj.",
        ".down_proj.",
        ".up_proj.",
        ".q_proj.",
        ".k_proj.",
        ".v_proj.",
        ".o_proj.",
    ]

    # in TP, these weights are partitioned along the column dimension (dim=-1)
    column_parallel_weights_modules = [".down_proj.", ".o_proj."]
    bitsandbytes_stacked_params_mapping = {
        # shard_name, weight_name, index
        "q_proj": ("qkv_proj", 0),
        "k_proj": ("qkv_proj", 1),
        "v_proj": ("qkv_proj", 2),
        "gate_proj": ("gate_up_proj", 0),
        "up_proj": ("gate_up_proj", 1),
    }

    def __init__(
        self,
        config: Qwen2Config,
        cache_config: Optional[CacheConfig] = None,
        quant_config: Optional[QuantizationConfig] = None,
        lora_config: Optional[LoRAConfig] = None,
    ) -> None:
        # TODO (@robertgshaw2): see if this can be moved out
        # 需要 max_window_layers == num_hidden_layers
        if (cache_config.sliding_window is not None
                and hasattr(config, "max_window_layers")):
            raise ValueError("Sliding window for some but all layers is not "
                             "supported. This model uses sliding window "
                             "but `max_window_layers` = %s is less than "
                             "`num_hidden_layers` = %s. Please open an issue "
                             "to discuss this feature." % (
                                 config.max_window_layers,
                                 config.num_hidden_layers,
                             ))

        super().__init__()

        self.config = config
        self.lora_config = lora_config

        self.quant_config = quant_config
        # 初始化模型
        self.model = Qwen2Model(config, cache_config, quant_config)

        # 权重绑定
        if config.tie_word_embeddings:
            self.lm_head = self.model.embed_tokens
        else:
            self.lm_head = ParallelLMHead(config.vocab_size,
                                          config.hidden_size,
                                          quant_config=quant_config)

        self.logits_processor = LogitsProcessor(config.vocab_size)
        self.sampler = Sampler()
        self.make_empty_intermediate_tensors = (
            self.model.make_empty_intermediate_tensors)

    def forward(
        self,
        input_ids: torch.Tensor,
        positions: torch.Tensor,
        kv_caches: List[torch.Tensor],
        attn_metadata: AttentionMetadata,
        intermediate_tensors: Optional[IntermediateTensors] = None,
<<<<<<< HEAD
    ) -> torch.Tensor:
        """推理流程"""
=======
    ) -> Union[torch.Tensor, IntermediateTensors]:
>>>>>>> f5845496
        hidden_states = self.model(input_ids, positions, kv_caches,
                                   attn_metadata, intermediate_tensors)
        return hidden_states

    def compute_logits(
        self,
        hidden_states: torch.Tensor,
        sampling_metadata: SamplingMetadata,
    ) -> Optional[torch.Tensor]:
        logits = self.logits_processor(self.lm_head, hidden_states,
                                       sampling_metadata)
        return logits

    def sample(
        self,
        logits: torch.Tensor,
        sampling_metadata: SamplingMetadata,
    ) -> Optional[SamplerOutput]:
        """采样下一个token"""
        next_tokens = self.sampler(logits, sampling_metadata)
        return next_tokens

    def load_weights(self, weights: Iterable[Tuple[str, torch.Tensor]]):
<<<<<<< HEAD
        """加载权重"""
        stacked_params_mapping = [
            # (param_name, shard_name, shard_id)
            ("qkv_proj", "q_proj", "q"),
            ("qkv_proj", "k_proj", "k"),
            ("qkv_proj", "v_proj", "v"),
            ("gate_up_proj", "gate_proj", 0),
            ("gate_up_proj", "up_proj", 1),
        ]
        params_dict = dict(self.named_parameters(remove_duplicate=False))
        for name, loaded_weight in weights:
            if "rotary_emb.inv_freq" in name:
                continue
            if self.config.tie_word_embeddings and "lm_head.weight" in name:
                continue
            for (param_name, weight_name, shard_id) in stacked_params_mapping:
                if weight_name not in name:
                    continue
                name = name.replace(weight_name, param_name)
                # Skip loading extra bias for GPTQ models.
                if name.endswith(".bias") and name not in params_dict:
                    continue
                if is_pp_missing_parameter(name, self):
                    continue
                param = params_dict[name]
                weight_loader = param.weight_loader
                # 加载权重
                weight_loader(param, loaded_weight, shard_id)
                break
            else:
                # 这是 for else, 所以如果没有 break, 会执行这里
                # Skip loading extra bias for GPTQ models.
                if name.endswith(".bias") and name not in params_dict:
                    continue
                # Remapping the name of FP8 kv-scale.
                name = maybe_remap_kv_scale_name(name, params_dict)
                if name is None:
                    continue
                if is_pp_missing_parameter(name, self):
                    continue
                param = params_dict[name]
                weight_loader = getattr(param, "weight_loader",
                                        default_weight_loader)
                weight_loader(param, loaded_weight)
=======
        loader = AutoWeightsLoader(
            self,
            skip_prefixes=(["lm_head."]
                           if self.config.tie_word_embeddings else None),
        )
        loader.load_weights(weights)
>>>>>>> f5845496
<|MERGE_RESOLUTION|>--- conflicted
+++ resolved
@@ -235,14 +235,6 @@
         self.padding_idx = config.pad_token_id
         self.vocab_size = config.vocab_size
 
-<<<<<<< HEAD
-        # 一个嵌入层
-        self.embed_tokens = VocabParallelEmbedding(
-            config.vocab_size,
-            config.hidden_size,
-            quant_config=quant_config,
-        )
-=======
         if get_pp_group().is_first_rank or (config.tie_word_embeddings
                                             and get_pp_group().is_last_rank):
             self.embed_tokens = VocabParallelEmbedding(
@@ -253,7 +245,6 @@
         else:
             self.embed_tokens = PPMissingLayer()
 
->>>>>>> f5845496
         self.start_layer, self.end_layer, self.layers = make_layers(
             config.num_hidden_layers,
             lambda prefix: Qwen2DecoderLayer(config=config,
@@ -445,12 +436,7 @@
         kv_caches: List[torch.Tensor],
         attn_metadata: AttentionMetadata,
         intermediate_tensors: Optional[IntermediateTensors] = None,
-<<<<<<< HEAD
-    ) -> torch.Tensor:
-        """推理流程"""
-=======
     ) -> Union[torch.Tensor, IntermediateTensors]:
->>>>>>> f5845496
         hidden_states = self.model(input_ids, positions, kv_caches,
                                    attn_metadata, intermediate_tensors)
         return hidden_states
@@ -474,56 +460,9 @@
         return next_tokens
 
     def load_weights(self, weights: Iterable[Tuple[str, torch.Tensor]]):
-<<<<<<< HEAD
-        """加载权重"""
-        stacked_params_mapping = [
-            # (param_name, shard_name, shard_id)
-            ("qkv_proj", "q_proj", "q"),
-            ("qkv_proj", "k_proj", "k"),
-            ("qkv_proj", "v_proj", "v"),
-            ("gate_up_proj", "gate_proj", 0),
-            ("gate_up_proj", "up_proj", 1),
-        ]
-        params_dict = dict(self.named_parameters(remove_duplicate=False))
-        for name, loaded_weight in weights:
-            if "rotary_emb.inv_freq" in name:
-                continue
-            if self.config.tie_word_embeddings and "lm_head.weight" in name:
-                continue
-            for (param_name, weight_name, shard_id) in stacked_params_mapping:
-                if weight_name not in name:
-                    continue
-                name = name.replace(weight_name, param_name)
-                # Skip loading extra bias for GPTQ models.
-                if name.endswith(".bias") and name not in params_dict:
-                    continue
-                if is_pp_missing_parameter(name, self):
-                    continue
-                param = params_dict[name]
-                weight_loader = param.weight_loader
-                # 加载权重
-                weight_loader(param, loaded_weight, shard_id)
-                break
-            else:
-                # 这是 for else, 所以如果没有 break, 会执行这里
-                # Skip loading extra bias for GPTQ models.
-                if name.endswith(".bias") and name not in params_dict:
-                    continue
-                # Remapping the name of FP8 kv-scale.
-                name = maybe_remap_kv_scale_name(name, params_dict)
-                if name is None:
-                    continue
-                if is_pp_missing_parameter(name, self):
-                    continue
-                param = params_dict[name]
-                weight_loader = getattr(param, "weight_loader",
-                                        default_weight_loader)
-                weight_loader(param, loaded_weight)
-=======
         loader = AutoWeightsLoader(
             self,
             skip_prefixes=(["lm_head."]
                            if self.config.tie_word_embeddings else None),
         )
-        loader.load_weights(weights)
->>>>>>> f5845496
+        loader.load_weights(weights)