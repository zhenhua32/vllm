--- conflicted
+++ resolved
@@ -8,16 +8,7 @@
 
 
 def set_random_seed(seed: int) -> None:
-<<<<<<< HEAD
-    """固定种子"""
-    random.seed(seed)
-    np.random.seed(seed)
-    torch.manual_seed(seed)
-    if torch.cuda.is_available():
-        torch.cuda.manual_seed_all(seed)
-=======
     seed_everything(seed)
->>>>>>> f5845496
 
 
 def set_weight_attrs(
