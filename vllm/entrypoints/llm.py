import itertools
import warnings
from contextlib import contextmanager
from typing import (Any, ClassVar, Dict, List, Optional, Sequence, Tuple,
                    Union, cast, overload)

from tqdm import tqdm

from vllm import envs
from vllm.beam_search import (BeamSearchInstance, BeamSearchOutput,
                              BeamSearchSequence, get_beam_search_score)
from vllm.engine.arg_utils import EngineArgs, TaskOption
from vllm.entrypoints.chat_utils import (ChatCompletionMessageParam,
                                         apply_hf_chat_template,
                                         apply_mistral_chat_template,
                                         parse_chat_messages)
from vllm.inputs import PromptType, TextPrompt, TokensPrompt
from vllm.inputs.parse import parse_and_batch_prompt
from vllm.logger import init_logger
from vllm.lora.request import LoRARequest
from vllm.model_executor.guided_decoding.guided_fields import (
    GuidedDecodingRequest, LLMGuidedOptions)
from vllm.outputs import EmbeddingRequestOutput, RequestOutput
from vllm.pooling_params import PoolingParams
from vllm.prompt_adapter.request import PromptAdapterRequest
from vllm.sampling_params import (BeamSearchParams, GuidedDecodingParams,
                                  RequestOutputKind, SamplingParams)
from vllm.transformers_utils.tokenizer import (AnyTokenizer, MistralTokenizer,
                                               get_cached_tokenizer)
from vllm.transformers_utils.tokenizer_group import TokenizerGroup
from vllm.usage.usage_lib import UsageContext
from vllm.utils import Counter, deprecate_args, deprecate_kwargs, is_list_of

if envs.VLLM_USE_V1:
    from vllm.v1.engine.llm_engine import LLMEngine  # type: ignore
else:
    from vllm.engine.llm_engine import LLMEngine  # type: ignore

logger = init_logger(__name__)


class LLM:
    """An LLM for generating texts from given prompts and sampling parameters.

    This class includes a tokenizer, a language model (possibly distributed
    across multiple GPUs), and GPU memory space allocated for intermediate
    states (aka KV cache). Given a batch of prompts and sampling parameters,
    this class generates texts from the model, using an intelligent batching
    mechanism and efficient memory management.

    Args:
        model: The name or path of a HuggingFace Transformers model.
        tokenizer: The name or path of a HuggingFace Transformers tokenizer.
        tokenizer_mode: The tokenizer mode. "auto" will use the fast tokenizer
            if available, and "slow" will always use the slow tokenizer.
        skip_tokenizer_init: If true, skip initialization of tokenizer and
            detokenizer. Expect valid prompt_token_ids and None for prompt
            from the input.
        trust_remote_code: Trust remote code (e.g., from HuggingFace) when
            downloading the model and tokenizer.
        tensor_parallel_size: The number of GPUs to use for distributed
            execution with tensor parallelism.
        dtype: The data type for the model weights and activations. Currently,
            we support `float32`, `float16`, and `bfloat16`. If `auto`, we use
            the `torch_dtype` attribute specified in the model config file.
            However, if the `torch_dtype` in the config is `float32`, we will
            use `float16` instead.
        quantization: The method used to quantize the model weights. Currently,
            we support "awq", "gptq", and "fp8" (experimental).
            If None, we first check the `quantization_config` attribute in the
            model config file. If that is None, we assume the model weights are
            not quantized and use `dtype` to determine the data type of
            the weights.
        revision: The specific model version to use. It can be a branch name,
            a tag name, or a commit id.
        tokenizer_revision: The specific tokenizer version to use. It can be a
            branch name, a tag name, or a commit id.
        seed: The seed to initialize the random number generator for sampling.
        gpu_memory_utilization: The ratio (between 0 and 1) of GPU memory to
            reserve for the model weights, activations, and KV cache. Higher
            values will increase the KV cache size and thus improve the model's
            throughput. However, if the value is too high, it may cause out-of-
            memory (OOM) errors.
        swap_space: The size (GiB) of CPU memory per GPU to use as swap space.
            This can be used for temporarily storing the states of the requests
            when their `best_of` sampling parameters are larger than 1. If all
            requests will have `best_of=1`, you can safely set this to 0.
            Otherwise, too small values may cause out-of-memory (OOM) errors.
        cpu_offload_gb: The size (GiB) of CPU memory to use for offloading
            the model weights. This virtually increases the GPU memory space
            you can use to hold the model weights, at the cost of CPU-GPU data
            transfer for every forward pass.
        enforce_eager: Whether to enforce eager execution. If True, we will
            disable CUDA graph and always execute the model in eager mode.
            If False, we will use CUDA graph and eager execution in hybrid.
        max_context_len_to_capture: Maximum context len covered by CUDA graphs.
            When a sequence has context length larger than this, we fall back
            to eager mode (DEPRECATED. Use `max_seq_len_to_capture` instead).
        max_seq_len_to_capture: Maximum sequence len covered by CUDA graphs.
            When a sequence has context length larger than this, we fall back
            to eager mode. Additionally for encoder-decoder models, if the
            sequence length of the encoder input is larger than this, we fall
            back to the eager mode.
        disable_custom_all_reduce: See ParallelConfig
        **kwargs: Arguments for :class:`~vllm.EngineArgs`. (See
            :ref:`engine_args`)

    Note:
        This class is intended to be used for offline inference. For online
        serving, use the :class:`~vllm.AsyncLLMEngine` class instead.
    """

    DEPRECATE_LEGACY: ClassVar[bool] = False
    """A flag to toggle whether to deprecate the legacy generate/encode API."""

    DEPRECATE_INIT_POSARGS: ClassVar[bool] = True
    """
    A flag to toggle whether to deprecate positional arguments in
    :meth:`LLM.__init__`.
    """

    @classmethod
    @contextmanager
    def deprecate_legacy_api(cls):
        """with 语句, 是否使用旧的API"""
        cls.DEPRECATE_LEGACY = True

        yield

        cls.DEPRECATE_LEGACY = False

    @deprecate_args(
        start_index=2,  # Ignore self and model
        is_deprecated=lambda: LLM.DEPRECATE_INIT_POSARGS,
        additional_message=(
            "All positional arguments other than `model` will be "
            "replaced with keyword arguments in an upcoming version."),
    )
    def __init__(
        self,
        model: str,
        tokenizer: Optional[str] = None,
        tokenizer_mode: str = "auto",
        skip_tokenizer_init: bool = False,
        trust_remote_code: bool = False,
        tensor_parallel_size: int = 1,
        dtype: str = "auto",
        quantization: Optional[str] = None,
        revision: Optional[str] = None,
        tokenizer_revision: Optional[str] = None,
        seed: int = 0,
        gpu_memory_utilization: float = 0.9,
        swap_space: float = 4,
        cpu_offload_gb: float = 0,
        enforce_eager: Optional[bool] = None,
        max_context_len_to_capture: Optional[int] = None,
        max_seq_len_to_capture: int = 8192,
        disable_custom_all_reduce: bool = False,
        disable_async_output_proc: bool = False,
        mm_processor_kwargs: Optional[Dict[str, Any]] = None,
        # After positional args are removed, move this right below `model`
        task: TaskOption = "auto",
        **kwargs,
    ) -> None:
        '''
        LLM constructor.

        Note: if enforce_eager is unset (enforce_eager is None)
        it defaults to False.
        '''

        if "disable_log_stats" not in kwargs:
            kwargs["disable_log_stats"] = True

        engine_args = EngineArgs(
            model=model,
            task=task,
            tokenizer=tokenizer,
            tokenizer_mode=tokenizer_mode,
            skip_tokenizer_init=skip_tokenizer_init,
            trust_remote_code=trust_remote_code,
            tensor_parallel_size=tensor_parallel_size,
            dtype=dtype,
            quantization=quantization,
            revision=revision,
            tokenizer_revision=tokenizer_revision,
            seed=seed,
            gpu_memory_utilization=gpu_memory_utilization,
            swap_space=swap_space,
            cpu_offload_gb=cpu_offload_gb,
            enforce_eager=enforce_eager,
            max_context_len_to_capture=max_context_len_to_capture,
            max_seq_len_to_capture=max_seq_len_to_capture,
            disable_custom_all_reduce=disable_custom_all_reduce,
            disable_async_output_proc=disable_async_output_proc,
            mm_processor_kwargs=mm_processor_kwargs,
            **kwargs,
        )
        # 实例化 LLMEngine
        self.llm_engine = LLMEngine.from_engine_args(
            engine_args, usage_context=UsageContext.LLM_CLASS)
        self.request_counter = Counter()

    def get_tokenizer(self) -> AnyTokenizer:
        return self.llm_engine.get_tokenizer_group(TokenizerGroup).tokenizer

    def set_tokenizer(self, tokenizer: AnyTokenizer) -> None:
        tokenizer_group = self.llm_engine.get_tokenizer_group(TokenizerGroup)

        # While CachedTokenizer is dynamic, have no choice but
        # compare class name. Misjudgment will arise from
        # user-defined tokenizer started with 'Cached'
        if tokenizer.__class__.__name__.startswith("Cached"):
            tokenizer_group.tokenizer = tokenizer
        else:
<<<<<<< HEAD
            # 获取一个缓存版本的 tokenizer, 速度更快些
            self.llm_engine.tokenizer.tokenizer = get_cached_tokenizer(
                tokenizer)
=======
            tokenizer_group.tokenizer = get_cached_tokenizer(tokenizer)
>>>>>>> f5845496

    # 现在有 overload 这种装饰器, 定义多种函数声明
    @overload  # LEGACY: single (prompt + optional token ids)
    def generate(
        self,
        prompts: str,
        sampling_params: Optional[Union[SamplingParams,
                                        List[SamplingParams]]] = None,
        prompt_token_ids: Optional[List[int]] = None,
        use_tqdm: bool = True,
        lora_request: Optional[Union[List[LoRARequest], LoRARequest]] = None,
    ) -> List[RequestOutput]:
        ...

    @overload  # LEGACY: multi (prompt + optional token ids)
    def generate(
        self,
        prompts: List[str],
        sampling_params: Optional[Union[SamplingParams,
                                        List[SamplingParams]]] = None,
        prompt_token_ids: Optional[List[List[int]]] = None,
        use_tqdm: bool = True,
        lora_request: Optional[Union[List[LoRARequest], LoRARequest]] = None,
    ) -> List[RequestOutput]:
        ...

    @overload  # LEGACY: single (token ids + optional prompt)
    def generate(
        self,
        prompts: Optional[str] = None,
        sampling_params: Optional[Union[SamplingParams,
                                        List[SamplingParams]]] = None,
        *,
        prompt_token_ids: List[int],
        use_tqdm: bool = True,
        lora_request: Optional[Union[List[LoRARequest], LoRARequest]] = None,
    ) -> List[RequestOutput]:
        ...

    @overload  # LEGACY: multi (token ids + optional prompt)
    def generate(
        self,
        prompts: Optional[List[str]] = None,
        sampling_params: Optional[Union[SamplingParams,
                                        List[SamplingParams]]] = None,
        *,
        prompt_token_ids: List[List[int]],
        use_tqdm: bool = True,
        lora_request: Optional[Union[List[LoRARequest], LoRARequest]] = None,
    ) -> List[RequestOutput]:
        ...

    @overload  # LEGACY: single or multi token ids [pos-only]
    def generate(
        self,
        prompts: None,
        sampling_params: None,
        prompt_token_ids: Union[List[int], List[List[int]]],
        use_tqdm: bool = True,
        lora_request: Optional[Union[List[LoRARequest], LoRARequest]] = None,
    ) -> List[RequestOutput]:
        ...

    # 这里的是后续可能会演进的
    @overload
    def generate(
        self,
        prompts: Union[PromptType, Sequence[PromptType]],
        /,
        *,
        sampling_params: Optional[Union[SamplingParams,
                                        Sequence[SamplingParams]]] = None,
        use_tqdm: bool = True,
        lora_request: Optional[Union[List[LoRARequest], LoRARequest]] = None,
    ) -> List[RequestOutput]:
        ...

    @deprecate_kwargs(
        "prompt_token_ids",
        is_deprecated=lambda: LLM.DEPRECATE_LEGACY,
        additional_message="Please use the 'prompts' parameter instead.",
    )
    def generate(
        self,
        prompts: Union[Union[PromptType, Sequence[PromptType]],
                       Optional[Union[str, List[str]]]] = None,
        sampling_params: Optional[Union[SamplingParams,
                                        Sequence[SamplingParams]]] = None,
        prompt_token_ids: Optional[Union[List[int], List[List[int]]]] = None,
        use_tqdm: bool = True,
        lora_request: Optional[Union[List[LoRARequest], LoRARequest]] = None,
        prompt_adapter_request: Optional[PromptAdapterRequest] = None,
        guided_options_request: Optional[Union[LLMGuidedOptions,
                                               GuidedDecodingRequest]] = None,
        priority: Optional[List[int]] = None,
    ) -> List[RequestOutput]:
        """Generates the completions for the input prompts.

        This class automatically batches the given prompts, considering
        the memory constraint. For the best performance, put all of your prompts
        into a single list and pass it to this method.

        Args:
            prompts: The prompts to the LLM. You may pass a sequence of prompts
                for batch inference. See :class:`~vllm.inputs.PromptType`
                for more details about the format of each prompts.
            sampling_params: The sampling parameters for text generation. If
                None, we use the default sampling parameters.
                When it is a single value, it is applied to every prompt.
                When it is a list, the list must have the same length as the
                prompts and it is paired one by one with the prompt.
            use_tqdm: Whether to use tqdm to display the progress bar.
            lora_request: LoRA request to use for generation, if any.
            prompt_adapter_request: Prompt Adapter request to use for
                generation, if any.
            priority: The priority of the requests, if any.
                Only applicable when priority scheduling policy is enabled.

        Returns:
            A list of ``RequestOutput`` objects containing the
            generated completions in the same order as the input prompts.

        Note:
            Using ``prompts`` and ``prompt_token_ids`` as keyword parameters is
            considered legacy and may be deprecated in the future. You should
            instead pass them via the ``inputs`` parameter.
        """
        task = self.llm_engine.model_config.task
        if task != "generate":
            messages = [
                "LLM.generate() is only supported for (conditional) generation "
                "models (XForCausalLM, XForConditionalGeneration).",
            ]

            supported_tasks = self.llm_engine.model_config.supported_tasks
            if "generate" in supported_tasks:
                messages.append(
                    "Your model supports the 'generate' task, but is "
                    f"currently initialized for the '{task}' task. Please "
                    "initialize the model using `--task generate`.")

            raise ValueError(" ".join(messages))

        # 都会转成 inputs
        if prompt_token_ids is not None:
            parsed_prompts = self._convert_v1_inputs(
                prompts=cast(Optional[Union[str, List[str]]], prompts),
                prompt_token_ids=prompt_token_ids,
            )
        else:
            parsed_prompts = cast(Union[PromptType, Sequence[PromptType]],
                                  prompts)

        if isinstance(guided_options_request, dict):
            if len(guided_options_request) > 1:
                raise ValueError(
                    "You can only use one guided decoding but multiple is "
                    f"specified: {guided_options_request}")
            guided_options_request = GuidedDecodingRequest(
                **guided_options_request)

        if sampling_params is None:
            # Use default sampling params.
            sampling_params = SamplingParams()

        # 添加请求
        self._validate_and_add_requests(
            prompts=parsed_prompts,
            params=sampling_params,
            lora_request=lora_request,
            prompt_adapter_request=prompt_adapter_request,
            guided_options=guided_options_request,
            priority=priority)

        outputs = self._run_engine(use_tqdm=use_tqdm)
        # 验证并返回结果
        return LLMEngine.validate_outputs(outputs, RequestOutput)

    def beam_search(
        self,
        prompts: List[Union[str, List[int]]],
        params: BeamSearchParams,
    ) -> List[BeamSearchOutput]:
        """
        Generate sequences using beam search.

        Args:
            prompts: A list of prompts. Each prompt can be a string or a list
                of token IDs.
            params: The beam search parameters.

        TODO: how does beam search work together with length penalty, frequency
        penalty, and stopping criteria, etc.?
        """

        beam_width = params.beam_width
        max_tokens = params.max_tokens
        temperature = params.temperature
        ignore_eos = params.ignore_eos
        length_penalty = params.length_penalty

        def sort_beams_key(x: BeamSearchSequence) -> float:
            return get_beam_search_score(x.tokens, x.cum_logprob,
                                         tokenizer.eos_token_id,
                                         length_penalty)

        tokenizer = self.get_tokenizer()
        # generate 2 * beam_width candidates at each step
        # following the huggingface transformers implementation
        # at https://github.com/huggingface/transformers/blob/e15687fffe5c9d20598a19aeab721ae0a7580f8a/src/transformers/generation/beam_search.py#L534 # noqa
        beam_search_params = SamplingParams(logprobs=2 * beam_width,
                                            max_tokens=1,
                                            temperature=temperature)
        instances: List[BeamSearchInstance] = []

        for prompt in prompts:
            prompt_tokens = prompt if isinstance(
                prompt, list) else tokenizer.encode(prompt)
            instances.append(BeamSearchInstance(prompt_tokens))

        for _ in range(max_tokens):
            all_beams: List[BeamSearchSequence] = list(
                sum((instance.beams for instance in instances), []))
            pos = [0] + list(
                itertools.accumulate(
                    len(instance.beams) for instance in instances))
            instance_start_and_end: List[Tuple[int, int]] = list(
                zip(pos[:-1], pos[1:]))

            if len(all_beams) == 0:
                break

            prompts_batch = [
                TokensPrompt(prompt_token_ids=beam.tokens)
                for beam in all_beams
            ]

            # only runs for one step
            # we don't need to use tqdm here
            output = self.generate(prompts_batch,
                                   sampling_params=beam_search_params,
                                   use_tqdm=False)

            for (start, end), instance in zip(instance_start_and_end,
                                              instances):
                instance_new_beams = []
                for i in range(start, end):
                    current_beam = all_beams[i]
                    result = output[i]

                    if result.outputs[0].logprobs is not None:
                        # if `result.outputs[0].logprobs` is None, it means
                        # the sequence is completed because of the max-model-len
                        # or abortion. we don't need to add it to the new beams.
                        logprobs = result.outputs[0].logprobs[0]
                        for token_id, logprob_obj in logprobs.items():
                            new_beam = BeamSearchSequence(
                                tokens=current_beam.tokens + [token_id],
                                logprobs=current_beam.logprobs + [logprobs],
                                cum_logprob=current_beam.cum_logprob +
                                logprob_obj.logprob)

                            if token_id == tokenizer.eos_token_id and \
                                not ignore_eos:
                                instance.completed.append(new_beam)
                            else:
                                instance_new_beams.append(new_beam)
                sorted_beams = sorted(instance_new_beams,
                                      key=sort_beams_key,
                                      reverse=True)
                instance.beams = sorted_beams[:beam_width]

        outputs = []
        for instance in instances:
            instance.completed.extend(instance.beams)
            sorted_completed = sorted(instance.completed,
                                      key=sort_beams_key,
                                      reverse=True)
            best_beams = sorted_completed[:beam_width]

            for beam in best_beams:
                beam.text = tokenizer.decode(beam.tokens)
            outputs.append(BeamSearchOutput(sequences=best_beams))

        return outputs

    def chat(
        self,
        messages: Union[List[ChatCompletionMessageParam],
                        List[List[ChatCompletionMessageParam]]],
        sampling_params: Optional[Union[SamplingParams,
                                        List[SamplingParams]]] = None,
        use_tqdm: bool = True,
        lora_request: Optional[LoRARequest] = None,
        chat_template: Optional[str] = None,
        add_generation_prompt: bool = True,
        continue_final_message: bool = False,
        tools: Optional[List[Dict[str, Any]]] = None,
        mm_processor_kwargs: Optional[Dict[str, Any]] = None,
    ) -> List[RequestOutput]:
        """
        Generate responses for a chat conversation.

        The chat conversation is converted into a text prompt using the
        tokenizer and calls the :meth:`generate` method to generate the
        responses.

        Multi-modal inputs can be passed in the same way you would pass them
        to the OpenAI API.

        Args:
            messages: A list of conversations or a single conversation. 
                - Each conversation is represented as a list of messages.
                - Each message is a dictionary with 'role' and 'content' keys.
            sampling_params: The sampling parameters for text generation.
                If None, we use the default sampling parameters. When it
                is a single value, it is applied to every prompt. When it
                is a list, the list must have the same length as the
                prompts and it is paired one by one with the prompt.
            use_tqdm: Whether to use tqdm to display the progress bar.
            lora_request: LoRA request to use for generation, if any.
            chat_template: The template to use for structuring the chat.
              If not provided, the model's default chat template will be used.
            add_generation_prompt: If True, adds a generation template
                to each message.
            continue_final_message: If True, continues the final message in
                the conversation instead of starting a new one. Cannot be `True`
                if `add_generation_prompt` is also `True`.
            mm_processor_kwargs: Multimodal processor kwarg overrides for this
                chat request. Only used for offline requests.

        Returns:
            A list of ``RequestOutput`` objects containing the generated
            responses in the same order as the input messages.
        """
        list_of_messages: List[List[ChatCompletionMessageParam]]

        # Handle multi and single conversations
        if is_list_of(messages, list):
            # messages is List[List[...]]
            list_of_messages = cast(List[List[ChatCompletionMessageParam]],
                                    messages)
        else:
            # messages is List[...]
            list_of_messages = [
                cast(List[ChatCompletionMessageParam], messages)
            ]

        prompts: List[Union[TokensPrompt, TextPrompt]] = []

        for msgs in list_of_messages:
            tokenizer = self.get_tokenizer()
            model_config = self.llm_engine.get_model_config()

            # NOTE: _parse_chat_message_content_parts() currently doesn't
            # handle mm_processor_kwargs, since there is no implementation in
            # the chat message parsing for it.
            conversation, mm_data = parse_chat_messages(
                msgs, model_config, tokenizer)

            prompt_data: Union[str, List[int]]
            if isinstance(tokenizer, MistralTokenizer):
                prompt_data = apply_mistral_chat_template(
                    tokenizer,
                    messages=msgs,
                    chat_template=chat_template,
                    add_generation_prompt=add_generation_prompt,
                    continue_final_message=continue_final_message,
                    tools=tools,
                )
            else:
                prompt_data = apply_hf_chat_template(
                    tokenizer,
                    conversation=conversation,
                    chat_template=chat_template,
                    add_generation_prompt=add_generation_prompt,
                    continue_final_message=continue_final_message,
                    tools=tools,
                )

            prompt: Union[TokensPrompt, TextPrompt]
            if is_list_of(prompt_data, int):
                prompt = TokensPrompt(prompt_token_ids=prompt_data)
            else:
                prompt = TextPrompt(prompt=prompt_data)

            if mm_data is not None:
                prompt["multi_modal_data"] = mm_data

            if mm_processor_kwargs is not None:
                prompt["mm_processor_kwargs"] = mm_processor_kwargs

            prompts.append(prompt)

        return self.generate(
            prompts,
            sampling_params=sampling_params,
            use_tqdm=use_tqdm,
            lora_request=lora_request,
        )

    @overload  # LEGACY: single (prompt + optional token ids)
    def encode(
        self,
        prompts: str,
        pooling_params: Optional[Union[PoolingParams,
                                       Sequence[PoolingParams]]] = None,
        prompt_token_ids: Optional[List[int]] = None,
        use_tqdm: bool = True,
        lora_request: Optional[Union[List[LoRARequest], LoRARequest]] = None,
    ) -> List[EmbeddingRequestOutput]:
        ...

    @overload  # LEGACY: multi (prompt + optional token ids)
    def encode(
        self,
        prompts: List[str],
        pooling_params: Optional[Union[PoolingParams,
                                       Sequence[PoolingParams]]] = None,
        prompt_token_ids: Optional[List[List[int]]] = None,
        use_tqdm: bool = True,
        lora_request: Optional[Union[List[LoRARequest], LoRARequest]] = None,
    ) -> List[EmbeddingRequestOutput]:
        ...

    @overload  # LEGACY: single (token ids + optional prompt)
    def encode(
        self,
        prompts: Optional[str] = None,
        pooling_params: Optional[Union[PoolingParams,
                                       Sequence[PoolingParams]]] = None,
        *,
        prompt_token_ids: List[int],
        use_tqdm: bool = True,
        lora_request: Optional[Union[List[LoRARequest], LoRARequest]] = None,
    ) -> List[EmbeddingRequestOutput]:
        ...

    @overload  # LEGACY: multi (token ids + optional prompt)
    def encode(
        self,
        prompts: Optional[List[str]] = None,
        pooling_params: Optional[Union[PoolingParams,
                                       Sequence[PoolingParams]]] = None,
        *,
        prompt_token_ids: List[List[int]],
        use_tqdm: bool = True,
        lora_request: Optional[Union[List[LoRARequest], LoRARequest]] = None,
    ) -> List[EmbeddingRequestOutput]:
        ...

    @overload  # LEGACY: single or multi token ids [pos-only]
    def encode(
        self,
        prompts: None,
        pooling_params: None,
        prompt_token_ids: Union[List[int], List[List[int]]],
        use_tqdm: bool = True,
        lora_request: Optional[Union[List[LoRARequest], LoRARequest]] = None,
    ) -> List[EmbeddingRequestOutput]:
        ...

    @overload
    def encode(
        self,
        prompts: Union[PromptType, Sequence[PromptType]],
        /,
        *,
        pooling_params: Optional[Union[PoolingParams,
                                       Sequence[PoolingParams]]] = None,
        use_tqdm: bool = True,
        lora_request: Optional[Union[List[LoRARequest], LoRARequest]] = None,
    ) -> List[EmbeddingRequestOutput]:
        ...

    @deprecate_kwargs(
        "prompt_token_ids",
        is_deprecated=lambda: LLM.DEPRECATE_LEGACY,
        additional_message="Please use the 'prompts' parameter instead.",
    )
    def encode(
        self,
        prompts: Union[Union[PromptType, Sequence[PromptType]],
                       Optional[Union[str, List[str]]]] = None,
        pooling_params: Optional[Union[PoolingParams,
                                       Sequence[PoolingParams]]] = None,
        prompt_token_ids: Optional[Union[List[int], List[List[int]]]] = None,
        use_tqdm: bool = True,
        lora_request: Optional[Union[List[LoRARequest], LoRARequest]] = None,
        prompt_adapter_request: Optional[PromptAdapterRequest] = None,
    ) -> List[EmbeddingRequestOutput]:
        """Generates the completions for the input prompts.

        This class automatically batches the given prompts, considering
        the memory constraint. For the best performance, put all of your prompts
        into a single list and pass it to this method.

        Args:
            prompts: The prompts to the LLM. You may pass a sequence of prompts
                for batch inference. See :class:`~vllm.inputs.PromptType`
                for more details about the format of each prompts.
            pooling_params: The pooling parameters for pooling. If None, we
                use the default pooling parameters.
            use_tqdm: Whether to use tqdm to display the progress bar.
            lora_request: LoRA request to use for generation, if any.
            prompt_adapter_request: Prompt Adapter request to use for
                generation, if any.

        Returns:
            A list of `EmbeddingRequestOutput` objects containing the
            generated embeddings in the same order as the input prompts.

        Note:
            Using ``prompts`` and ``prompt_token_ids`` as keyword parameters is
            considered legacy and may be deprecated in the future. You should
            instead pass them via the ``inputs`` parameter.
        """
        task = self.llm_engine.model_config.task
        if task != "embedding":
            messages = ["LLM.encode() is only supported for embedding models."]

            supported_tasks = self.llm_engine.model_config.supported_tasks
            if "embedding" in supported_tasks:
                messages.append(
                    "Your model supports the 'embedding' task, but is "
                    f"currently initialized for the '{task}' task. Please "
                    "initialize the model using `--task embedding`.")

            raise ValueError(" ".join(messages))

        if prompt_token_ids is not None:
            parsed_prompts = self._convert_v1_inputs(
                prompts=cast(Optional[Union[str, List[str]]], prompts),
                prompt_token_ids=prompt_token_ids,
            )
        else:
            parsed_prompts = cast(Union[PromptType, Sequence[PromptType]],
                                  prompts)

        if pooling_params is None:
            # Use default pooling params.
            pooling_params = PoolingParams()

        self._validate_and_add_requests(
            prompts=parsed_prompts,
            params=pooling_params,
            lora_request=lora_request,
            prompt_adapter_request=prompt_adapter_request,
        )

        outputs = self._run_engine(use_tqdm=use_tqdm)
        return LLMEngine.validate_outputs(outputs, EmbeddingRequestOutput)

    def start_profile(self) -> None:
        self.llm_engine.start_profile()

    def stop_profile(self) -> None:
        self.llm_engine.stop_profile()

    # LEGACY
    def _convert_v1_inputs(
        self,
        prompts: Optional[Union[str, List[str]]],
        prompt_token_ids: Optional[Union[List[int], List[List[int]]]],
    ):
        # skip_tokenizer_init is now checked in engine

        if prompts is not None:
            prompts = [p["content"] for p in parse_and_batch_prompt(prompts)]
        if prompt_token_ids is not None:
            prompt_token_ids = [
                p["content"] for p in parse_and_batch_prompt(prompt_token_ids)
            ]

        num_requests = None
        if prompts is not None:
            num_requests = len(prompts)
        if prompt_token_ids is not None:
            if (num_requests is not None
                    and num_requests != len(prompt_token_ids)):
                raise ValueError("The lengths of prompts and prompt_token_ids "
                                 "must be the same.")

            num_requests = len(prompt_token_ids)
        if num_requests is None:
            raise ValueError("Either prompts or prompt_token_ids must be "
                             "provided.")

        parsed_prompts: List[PromptType] = []
        for i in range(num_requests):
            item: PromptType

            if prompts is not None:
                item = TextPrompt(prompt=prompts[i])
            elif prompt_token_ids is not None:
                item = TokensPrompt(prompt_token_ids=prompt_token_ids[i])
            else:
                raise AssertionError

            parsed_prompts.append(item)

        return parsed_prompts

    def _validate_and_add_requests(
        self,
        prompts: Union[PromptType, Sequence[PromptType]],
        params: Union[SamplingParams, Sequence[SamplingParams], PoolingParams,
                      Sequence[PoolingParams]],
        lora_request: Optional[Union[Sequence[LoRARequest], LoRARequest]],
        prompt_adapter_request: Optional[PromptAdapterRequest],
        guided_options: Optional[GuidedDecodingRequest] = None,
        priority: Optional[List[int]] = None,
    ) -> None:
<<<<<<< HEAD
        # 必须是列表
        if isinstance(inputs, (str, dict)):
            # Convert a single prompt to a list.
            inputs = [inputs]

        # 记录数量
        num_requests = len(inputs)

        # 参数校验, 保证长度一致
=======
        if guided_options is not None:
            warnings.warn(
                "guided_options_request is deprecated, use "
                "SamplingParams.guided_decoding instead",
                DeprecationWarning,
                stacklevel=2,
            )

        if isinstance(prompts, (str, dict)):
            # Convert a single prompt to a list.
            prompts = [prompts]

        num_requests = len(prompts)
>>>>>>> f5845496
        if isinstance(params, list) and len(params) != num_requests:
            raise ValueError("The lengths of prompts and params "
                             "must be the same.")
        if isinstance(lora_request,
                      list) and len(lora_request) != num_requests:
            raise ValueError("The lengths of prompts and lora_request "
                             "must be the same.")

        for sp in params if isinstance(params, list) else (params, ):
            if isinstance(sp, SamplingParams):
                self._add_guided_params(sp, guided_options)

                # We only care about the final output
                sp.output_kind = RequestOutputKind.FINAL_ONLY

        # Add requests to the engine.
<<<<<<< HEAD
        for i, request_inputs in enumerate(inputs):
            # 调用 _add_request
=======
        for i, prompt in enumerate(prompts):
>>>>>>> f5845496
            self._add_request(
                prompt,
                params[i] if isinstance(params, Sequence) else params,
                lora_request=lora_request[i] if isinstance(
                    lora_request, Sequence) else lora_request,
                prompt_adapter_request=prompt_adapter_request,
                priority=priority[i] if priority else 0,
            )

    def _add_request(
        self,
        prompt: PromptType,
        params: Union[SamplingParams, PoolingParams],
        lora_request: Optional[LoRARequest] = None,
        prompt_adapter_request: Optional[PromptAdapterRequest] = None,
        priority: int = 0,
    ) -> None:
        # 构造一个递增的 request_id
        request_id = str(next(self.request_counter))
        self.llm_engine.add_request(
            request_id,
            prompt,
            params,
            lora_request=lora_request,
            prompt_adapter_request=prompt_adapter_request,
            priority=priority,
        )

    def _add_guided_params(
            self,
            params: SamplingParams,
            guided_options: Optional[GuidedDecodingRequest] = None):
        if guided_options is None:
            return params

        if params.guided_decoding is not None:
            raise ValueError("Cannot set both guided_options_request and"
                             "params.guided_decoding.")

        params.guided_decoding = GuidedDecodingParams(
            json=guided_options.guided_json,
            regex=guided_options.guided_regex,
            choice=guided_options.guided_choice,
            grammar=guided_options.guided_grammar,
            json_object=guided_options.guided_json_object,
            backend=guided_options.guided_decoding_backend,
            whitespace_pattern=guided_options.guided_whitespace_pattern)
        return params

    def _run_engine(
            self, *, use_tqdm: bool
    ) -> List[Union[RequestOutput, EmbeddingRequestOutput]]:
        # Initialize tqdm.
        if use_tqdm:
            # 未完成的请求数量
            num_requests = self.llm_engine.get_num_unfinished_requests()
            pbar = tqdm(
                total=num_requests,
                desc="Processed prompts",
                dynamic_ncols=True,
                postfix=(f"est. speed input: {0:.2f} toks/s, "
                         f"output: {0:.2f} toks/s"),
            )

        # Run the engine.
        outputs: List[Union[RequestOutput, EmbeddingRequestOutput]] = []
        total_in_toks = 0
        total_out_toks = 0
        while self.llm_engine.has_unfinished_requests():
            # 调用 step 方法
            step_outputs = self.llm_engine.step()
            for output in step_outputs:
                # 仅当完成时才添加到 outputs 中
                if output.finished:
                    outputs.append(output)
                    if use_tqdm:
                        if isinstance(output, RequestOutput):
                            # Calculate tokens only for RequestOutput
<<<<<<< HEAD
                            # 输入的总 token 数
=======
                            assert output.prompt_token_ids is not None
>>>>>>> f5845496
                            total_in_toks += len(output.prompt_token_ids)
                            in_spd = total_in_toks / pbar.format_dict["elapsed"]
                            # 输出的总 token 数
                            total_out_toks += sum(
                                len(stp.token_ids) for stp in output.outputs)
                            out_spd = (total_out_toks /
                                       pbar.format_dict["elapsed"])
                            pbar.postfix = (
                                f"est. speed input: {in_spd:.2f} toks/s, "
                                f"output: {out_spd:.2f} toks/s")
                        pbar.update(1)

        if use_tqdm:
            pbar.close()
        # Sort the outputs by request ID.
        # This is necessary because some requests may be finished earlier than
        # its previous requests.
        # 必须要排序以保证是有序的, 即和输入的顺序一致
        return sorted(outputs, key=lambda x: int(x.request_id))

    def _is_encoder_decoder_model(self):
        return self.llm_engine.is_encoder_decoder_model()<|MERGE_RESOLUTION|>--- conflicted
+++ resolved
@@ -213,13 +213,7 @@
         if tokenizer.__class__.__name__.startswith("Cached"):
             tokenizer_group.tokenizer = tokenizer
         else:
-<<<<<<< HEAD
-            # 获取一个缓存版本的 tokenizer, 速度更快些
-            self.llm_engine.tokenizer.tokenizer = get_cached_tokenizer(
-                tokenizer)
-=======
             tokenizer_group.tokenizer = get_cached_tokenizer(tokenizer)
->>>>>>> f5845496
 
     # 现在有 overload 这种装饰器, 定义多种函数声明
     @overload  # LEGACY: single (prompt + optional token ids)
@@ -363,7 +357,6 @@
 
             raise ValueError(" ".join(messages))
 
-        # 都会转成 inputs
         if prompt_token_ids is not None:
             parsed_prompts = self._convert_v1_inputs(
                 prompts=cast(Optional[Union[str, List[str]]], prompts),
@@ -833,17 +826,6 @@
         guided_options: Optional[GuidedDecodingRequest] = None,
         priority: Optional[List[int]] = None,
     ) -> None:
-<<<<<<< HEAD
-        # 必须是列表
-        if isinstance(inputs, (str, dict)):
-            # Convert a single prompt to a list.
-            inputs = [inputs]
-
-        # 记录数量
-        num_requests = len(inputs)
-
-        # 参数校验, 保证长度一致
-=======
         if guided_options is not None:
             warnings.warn(
                 "guided_options_request is deprecated, use "
@@ -857,7 +839,6 @@
             prompts = [prompts]
 
         num_requests = len(prompts)
->>>>>>> f5845496
         if isinstance(params, list) and len(params) != num_requests:
             raise ValueError("The lengths of prompts and params "
                              "must be the same.")
@@ -874,12 +855,7 @@
                 sp.output_kind = RequestOutputKind.FINAL_ONLY
 
         # Add requests to the engine.
-<<<<<<< HEAD
-        for i, request_inputs in enumerate(inputs):
-            # 调用 _add_request
-=======
         for i, prompt in enumerate(prompts):
->>>>>>> f5845496
             self._add_request(
                 prompt,
                 params[i] if isinstance(params, Sequence) else params,
@@ -958,11 +934,7 @@
                     if use_tqdm:
                         if isinstance(output, RequestOutput):
                             # Calculate tokens only for RequestOutput
-<<<<<<< HEAD
-                            # 输入的总 token 数
-=======
                             assert output.prompt_token_ids is not None
->>>>>>> f5845496
                             total_in_toks += len(output.prompt_token_ids)
                             in_spd = total_in_toks / pbar.format_dict["elapsed"]
                             # 输出的总 token 数
