--- conflicted
+++ resolved
@@ -223,17 +223,12 @@
             compilation_config=compilation_config_instance,
             **kwargs,
         )
-<<<<<<< HEAD
-        # 实例化 LLMEngine
-        self.llm_engine = LLMEngine.from_engine_args(
-=======
         # Logic to switch between engines is done at runtime instead of import
         # to avoid import order issues
         self.engine_class = self.get_engine_class()
 
         # TODO(rob): enable mp by default (issue with fork vs spawn)
         self.llm_engine = self.engine_class.from_engine_args(
->>>>>>> 23c1b10a
             engine_args, usage_context=UsageContext.LLM_CLASS)
 
         self.request_counter = Counter()
@@ -265,9 +260,6 @@
         else:
             tokenizer_group.tokenizer = get_cached_tokenizer(tokenizer)
 
-<<<<<<< HEAD
-    # 现在有 overload 这种装饰器, 定义多种函数声明
-=======
     def get_default_sampling_params(self) -> SamplingParams:
         diff_sampling_param = (
             self.llm_engine.model_config.get_diff_sampling_param())
@@ -291,7 +283,6 @@
     ) -> List[RequestOutput]:
         ...
 
->>>>>>> 23c1b10a
     @overload  # LEGACY: single (prompt + optional token ids)
     @deprecated("'prompt_token_ids' will become part of 'prompts'")
     def generate(
@@ -367,26 +358,9 @@
         prompt_token_ids: Union[List[int], List[List[int]]],
         use_tqdm: bool = True,
         lora_request: Optional[Union[List[LoRARequest], LoRARequest]] = None,
-<<<<<<< HEAD
-    ) -> List[RequestOutput]:
-        ...
-
-    # 这里的是后续可能会演进的
-    @overload
-    def generate(
-        self,
-        prompts: Union[PromptType, Sequence[PromptType]],
-        /,
-        *,
-        sampling_params: Optional[Union[SamplingParams,
-                                        Sequence[SamplingParams]]] = None,
-        use_tqdm: bool = True,
-        lora_request: Optional[Union[List[LoRARequest], LoRARequest]] = None,
-=======
         prompt_adapter_request: Optional[PromptAdapterRequest] = None,
         guided_options_request: Optional[Union[LLMGuidedOptions,
                                                GuidedDecodingRequest]] = None,
->>>>>>> 23c1b10a
     ) -> List[RequestOutput]:
         ...
 
@@ -488,12 +462,7 @@
             priority=priority)
 
         outputs = self._run_engine(use_tqdm=use_tqdm)
-<<<<<<< HEAD
-        # 验证并返回结果
-        return LLMEngine.validate_outputs(outputs, RequestOutput)
-=======
         return self.engine_class.validate_outputs(outputs, RequestOutput)
->>>>>>> 23c1b10a
 
     def beam_search(
         self,
@@ -1301,12 +1270,5 @@
         # Sort the outputs by request ID.
         # This is necessary because some requests may be finished earlier than
         # its previous requests.
-<<<<<<< HEAD
         # 必须要排序以保证是有序的, 即和输入的顺序一致
-        return sorted(outputs, key=lambda x: int(x.request_id))
-
-    def _is_encoder_decoder_model(self):
-        return self.llm_engine.is_encoder_decoder_model()
-=======
-        return sorted(outputs, key=lambda x: int(x.request_id))
->>>>>>> 23c1b10a
+        return sorted(outputs, key=lambda x: int(x.request_id))